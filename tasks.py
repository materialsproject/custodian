"""
Deployment file to facilitate releases of custodian.
"""


import datetime
import glob
import json
import os
import re

import requests
from invoke import task
from monty.os import cd

NEW_VER = datetime.datetime.today().strftime("%Y.%-m.%-d")


@task
def make_doc(ctx):
    with cd("docs_rst"):
        ctx.run("sphinx-apidoc -d 6 -o . -f ../custodian")
        ctx.run("rm custodian*.tests.rst")
        for f in glob.glob("*.rst"):
            if f.startswith("custodian") and f.endswith("rst"):
                newoutput = []
                suboutput = []
                subpackage = False
                with open(f) as fid:
                    for line in fid:
                        clean = line.strip()
                        if clean == "Subpackages":
                            subpackage = True
                        if not subpackage and not clean.endswith("tests"):
                            newoutput.append(line)
                        else:
                            if not clean.endswith("tests"):
                                suboutput.append(line)
                            if clean.startswith("custodian") and not clean.endswith("tests"):
                                newoutput.extend(suboutput)
                                subpackage = False
                                suboutput = []

                with open(f, "w") as fid:
                    fid.write("".join(newoutput))
        ctx.run("make html")
        # ctx.run("cp _static/* _build/html/_static")

    with cd("docs"):
        ctx.run("cp -r html/* .")
        ctx.run("rm -r html")
        ctx.run("rm -r doctrees")
        ctx.run("rm -r _sources")

        # Avoid the use of jekyll so that _dir works as intended.
        ctx.run("touch .nojekyll")


@task
def update_doc(ctx):
    make_doc(ctx)
    ctx.run("git add .")
    ctx.run('git commit -a -m "Update dev docs"')
    ctx.run("git push")


@task
def release_github(ctx):
    payload = {
        "tag_name": "v" + NEW_VER,
        "target_commitish": "master",
        "name": "v" + NEW_VER,
        "body": "See changes at https://materialsproject.github.io/custodian",
        "draft": False,
        "prerelease": False,
    }
    response = requests.post(
        "https://api.github.com/repos/materialsproject/custodian/releases",
        data=json.dumps(payload),
        headers={"Authorization": "token " + os.environ["GITHUB_RELEASES_TOKEN"]},
    )
    print(response.text)


@task
def test(ctx):
    ctx.run("pytest custodian")


@task
def set_ver(ctx):
    lines = []
    with open("custodian/__init__.py") as f:
        for l in f:
            if "__version__" in l:
                lines.append(f'__version__ = "{NEW_VER}"')
            else:
                lines.append(l.rstrip())
    with open("custodian/__init__.py", "wt") as f:
        f.write("\n".join(lines) + "\n")

    lines = []
    with open("setup.py") as f:
        for l in f:
<<<<<<< HEAD
            lines.append(re.sub(r"version=([^,]+),", 'version="%s",' % NEW_VER, l.rstrip()))
=======
            lines.append(re.sub(r"version=([^,]+),", f'version="{NEW_VER}",', l.rstrip()))
>>>>>>> 9c767938
    with open("setup.py", "wt") as f:
        f.write("\n".join(lines) + "\n")


@task
def release(ctx):
    set_ver(ctx)
    update_doc(ctx)
    release_github(ctx)<|MERGE_RESOLUTION|>--- conflicted
+++ resolved
@@ -102,11 +102,7 @@
     lines = []
     with open("setup.py") as f:
         for l in f:
-<<<<<<< HEAD
-            lines.append(re.sub(r"version=([^,]+),", 'version="%s",' % NEW_VER, l.rstrip()))
-=======
             lines.append(re.sub(r"version=([^,]+),", f'version="{NEW_VER}",', l.rstrip()))
->>>>>>> 9c767938
     with open("setup.py", "wt") as f:
         f.write("\n".join(lines) + "\n")
 
