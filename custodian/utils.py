--- conflicted
+++ resolved
@@ -1,12 +1,6 @@
-<<<<<<< HEAD
-"""
-Utility function and classes.
-"""
-import functools
-=======
 """Utility function and classes."""
 
->>>>>>> e36e48ae
+import functools
 import logging
 import os
 import tarfile
