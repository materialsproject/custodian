"""This module implements new error handlers for QChem runs."""

import os

from pymatgen.io.qchem.inputs import QCInput
from pymatgen.io.qchem.outputs import QCOutput

from custodian.custodian import ErrorHandler
from custodian.utils import backup

try:
    from openbabel import openbabel as ob
except ImportError:
    ob = None

__author__ = "Samuel Blau, Brandon Wood, Shyam Dwaraknath, Ryan Kingsbury"
__copyright__ = "Copyright 2018, The Materials Project"
__version__ = "0.1"
__maintainer__ = "Samuel Blau"
__email__ = "samblau1@gmail.com"
__status__ = "Alpha"
__date__ = "3/26/18"
__credits__ = "Xiaohui Qu"


class QChemErrorHandler(ErrorHandler):
    """
    Master QChemErrorHandler class that handles a number of common errors
    that occur during QChem runs.
    """

    is_monitor = False

    def __init__(
        self,
        input_file="mol.qin",
        output_file="mol.qout",
        scf_max_cycles=100,
        geom_max_cycles=200,
    ):
        """Initialize the error handler from a set of input and output files.

        Args:
            input_file (str): Name of the QChem input file.
            output_file (str): Name of the QChem output file.
            scf_max_cycles (int): The max iterations to set to fix SCF failure.
            geom_max_cycles (int): The max iterations to set to fix geometry
                optimization failure.
        """
        self.input_file = input_file
        self.output_file = output_file
        self.scf_max_cycles = scf_max_cycles
        self.geom_max_cycles = geom_max_cycles
        self.outdata = None
        self.errors = []
        self.opt_error_history = []

    def check(self, directory="./"):
        """Checks output file for errors."""
        self._output_path = os.path.join(directory, self.output_file)
        self.outdata = QCOutput(self._output_path).data
        self.errors = self.outdata.get("errors")
        self.warnings = self.outdata.get("warnings")
        # If we aren't out of optimization cycles, but we were in the past, reset the history
        if "out_of_opt_cycles" not in self.errors and len(self.opt_error_history) > 0:
            self.opt_error_history = []
        # If we're out of optimization cycles and we have unconnected fragments, no need to handle any errors
        if "out_of_opt_cycles" in self.errors and self.outdata["structure_change"] == "unconnected_fragments":
            return False
        return len(self.errors) > 0

    def correct(self, directory="./"):
        """Perform corrections."""
        self._input_path = os.path.join(directory, self.input_file)
        self._output_path = os.path.join(directory, self.output_file)
        backup({self._input_path, self._output_path})
        actions = []
        self.qcinp = QCInput.from_file(self._input_path)

        if "SCF_failed_to_converge" in self.errors:
            # Given defaults, the first handlers will typically be skipped.
            if self.qcinp.rem.get("s2thresh", "14") != "16":
                self.qcinp.rem["s2thresh"] = "16"
                actions.append({"s2thresh": "16"})
            if (
                int(self.qcinp.rem.get("max_scf_cycles", 50)) < self.scf_max_cycles
                or self.qcinp.rem.get("thresh", "10") != "14"
            ):
                if int(self.qcinp.rem.get("max_scf_cycles", 50)) < self.scf_max_cycles:
                    self.qcinp.rem["max_scf_cycles"] = self.scf_max_cycles
                    actions.append({"max_scf_cycles": self.scf_max_cycles})
                if self.qcinp.rem.get("thresh", "10") != "14":
                    self.qcinp.rem["thresh"] = "14"
                    actions.append({"thresh": "14"})
            # Turn on GDM
            elif self.qcinp.rem.get("scf_algorithm", "diis").lower() == "diis":
                self.qcinp.rem["scf_algorithm"] = "gdm"
                actions.append({"scf_algorithm": "gdm"})
                self.qcinp.rem["max_scf_cycles"] = "500"
                actions.append({"max_scf_cycles": "500"})
            # Ensure we have 500 cycles for GDM
            elif (
                self.qcinp.rem.get("scf_algorithm", "diis").lower() == "gdm"
                and self.qcinp.rem.get("max_scf_cycles") != "500"
            ):
                self.qcinp.rem["max_scf_cycles"] = "500"
                actions.append({"max_scf_cycles": "500"})
            # Try forcing a new initial guess at each iteration
            elif (
                self.qcinp.rem.get("scf_guess_always", "none").lower() != "true"
                and "molecule_from_last_geometry" in self.outdata
            ):
                self.qcinp.rem["scf_guess_always"] = "true"
                actions.append({"scf_guess_always": "true"})
            else:
                print("No remaining SCF error handlers!")

        elif "out_of_opt_cycles" in self.errors:
            # Given defaults, the first two handlers will typically be skipped.
            if self.qcinp.rem.get("s2thresh", "14") != "16":
                self.qcinp.rem["s2thresh"] = "16"
                actions.append({"s2thresh": "16"})
            if self.qcinp.rem.get("thresh", "10") != "14":
                self.qcinp.rem["thresh"] = "14"
                actions.append({"thresh": "14"})
            # Check number of opt cycles. If less than geom_max_cycles, increase to that value
            # set last geom as new starting geom, make sure using DIIS_GDM for SCF and rerun.
            elif int(self.qcinp.rem.get("geom_opt_max_cycles", 50)) < self.geom_max_cycles:
                self.qcinp.rem["geom_opt_max_cycles"] = self.geom_max_cycles
                if str(self.qcinp.rem.get("geom_opt2", "none")) == "3" or self.outdata["version"] == "6":
                    self.qcinp.geom_opt["maxiter"] = self.geom_max_cycles  # pylint: disable=unsupported-assignment-operation
                actions.append({"geom_max_cycles:": self.geom_max_cycles})
                if "molecule_from_last_geometry" in self.outdata:
                    self.qcinp.molecule = self.outdata.get("molecule_from_last_geometry")
                    actions.append({"molecule": "molecule_from_last_geometry"})

            # Often can just get convergence by restarting from the geometry of the last cycle.
            # But we'll also save any structural changes that happened along the way.
            else:
                self.opt_error_history += [self.outdata["structure_change"]]
                if len(self.opt_error_history) > 1 and self.opt_error_history[-1] == "no_change":
                    # If no structural changes occurred in two consecutive optimizations,
                    # and we still haven't converged, then just exit. This is most common
                    # if two species are flying away from each other.
                    return {
                        "errors": self.errors,
                        "actions": None,
                        "opt_error_history": self.opt_error_history,
                    }
                self.qcinp.molecule = self.outdata.get("molecule_from_last_geometry")
                actions.append({"molecule": "molecule_from_last_geometry"})
                # Using GDM for SCF convergence also often helps.
                if self.qcinp.rem.get("scf_algorithm", "diis").lower() == "diis":
                    self.qcinp.rem["scf_algorithm"] = "gdm"
                    actions.append({"scf_algorithm": "gdm"})
                    self.qcinp.rem["max_scf_cycles"] = "500"
                    actions.append({"max_scf_cycles": "500"})

        elif "unable_to_determine_lamda" in self.errors:
            # Given defaults, the first two handlers will typically be skipped.
            if self.qcinp.rem.get("s2thresh", "14") != "16":
                self.qcinp.rem["s2thresh"] = "16"
                actions.append({"s2thresh": "16"})
            if self.qcinp.rem.get("thresh", "10") != "14":
                self.qcinp.rem["thresh"] = "14"
                actions.append({"thresh": "14"})
            elif "molecule_from_last_geometry" in self.outdata:
                self.qcinp.molecule = self.outdata.get("molecule_from_last_geometry")
                actions.append({"molecule": "molecule_from_last_geometry"})
                if self.qcinp.rem.get("scf_algorithm", "diis").lower() == "diis":
                    self.qcinp.rem["scf_algorithm"] = "gdm"
                    actions.append({"scf_algorithm": "gdm"})
                    self.qcinp.rem["max_scf_cycles"] = "500"
                    actions.append({"max_scf_cycles": "500"})
            else:
                print("Not sure how to fix Lambda error in this case!")

        elif "back_transform_error" in self.errors or "svd_failed" in self.errors:
            # Given defaults, the first two handlers will typically be skipped.
            if self.qcinp.rem.get("s2thresh", "14") != "16":
                self.qcinp.rem["s2thresh"] = "16"
                actions.append({"s2thresh": "16"})
            if self.qcinp.rem.get("thresh", "10") != "14":
                self.qcinp.rem["thresh"] = "14"
                actions.append({"thresh": "14"})
            elif "molecule_from_last_geometry" in self.outdata:
                self.qcinp.molecule = self.outdata.get("molecule_from_last_geometry")
                actions.append({"molecule": "molecule_from_last_geometry"})

            elif str(self.qcinp.rem.get("geom_opt2", "none")) == "3":
                self.qcinp.rem.pop("geom_opt2", None)
                self.qcinp.geom_opt = None
                actions.append({"geom_opt2": "deleted"})

            elif self.outdata["version"] == "6" and self.qcinp.rem.get("geom_opt_driver", "libopt3") != "optimize":
                if self.qcinp.geom_opt["coordinates"] == "redundant":
                    self.qcinp.geom_opt["coordinates"] = "delocalized"  # pylint: disable=unsupported-assignment-operation
                    actions.append({"coordinates": "delocalized"})
                    if self.qcinp.geom_opt.get("initial_hessian", "none") != "read":
                        self.qcinp.geom_opt["initial_hessian"] = "model"
                        actions.append({"initial_hessian": "model"})
                elif self.qcinp.geom_opt["coordinates"] == "delocalized":
                    self.qcinp.geom_opt["coordinates"] = "cartesian"  # pylint: disable=unsupported-assignment-operation
                    actions.append({"coordinates": "cartesian"})
                    if self.qcinp.geom_opt.get("initial_hessian", "none") == "model":
                        del self.qcinp.geom_opt["initial_hessian"]
                        actions.append({"initial_hessian": "deleted"})

        elif "premature_end_FileMan_error" in self.errors:
            # Given defaults, the first two handlers will typically be skipped.
            if self.qcinp.rem.get("s2thresh", "14") != "16":
                self.qcinp.rem["s2thresh"] = "16"
                actions.append({"s2thresh": "16"})
            if self.qcinp.rem.get("thresh", "10") != "14":
                self.qcinp.rem["thresh"] = "14"
                actions.append({"thresh": "14"})
            elif self.qcinp.rem.get("job_type") == "opt" or self.qcinp.rem.get("job_type") == "optimization":
                if self.qcinp.rem.get("scf_guess_always", "none").lower() != "true":
                    self.qcinp.rem["scf_guess_always"] = "true"
                    actions.append({"scf_guess_always": "true"})
                else:
                    print("Don't know how to fix a FileMan error for an opt while always generating a new SCF guess!")
            elif self.qcinp.rem.get("job_type") == "freq" or self.qcinp.rem.get("job_type") == "frequency":
                self.qcinp.rem["cpscf_nseg"] = str(self.outdata["cpscf_nseg"] + 1)
                actions.append({"cpscf_nseg": str(self.outdata["cpscf_nseg"] + 1)})

        elif "hessian_eigenvalue_error" in self.errors:
            if self.qcinp.rem.get("s2thresh", "14") != "16":
                self.qcinp.rem["s2thresh"] = "16"
                actions.append({"s2thresh": "16"})
            if self.qcinp.rem.get("thresh", "10") != "14":
                self.qcinp.rem["thresh"] = "14"
                actions.append({"thresh": "14"})
            else:
                print("Not sure how to fix hessian_eigenvalue_error if thresh is already 14!")

        elif "NLebdevPts" in self.errors:
            # this error should only be possible if resp_charges or esp_charges is set
            if self.qcinp.rem.get("resp_charges") or self.qcinp.rem.get("esp_charges"):
                # This error is caused by insufficient no. of Lebedev points on
                # the grid used to compute RESP charges
                # Increase the density of points on the Lebedev grid using the
                # esp_surface_density argument (see manual >= v5.4)
                # the default value is 500 (=0.001 Angstrom)
                # or disable RESP charges as a last resort
                if int(self.qcinp.rem.get("esp_surface_density", 500)) >= 500:
                    self.qcinp.rem["esp_surface_density"] = "250"
                    actions.append({"esp_surface_density": "250"})
                elif int(self.qcinp.rem.get("esp_surface_density", 250)) >= 250:
                    self.qcinp.rem["esp_surface_density"] = "125"
                    actions.append({"esp_surface_density": "125"})
                elif int(self.qcinp.rem.get("esp_surface_density", 125)) >= 125:
                    # switch from Lebedev mode to spherical harmonics mode
                    if self.qcinp.rem.get("resp_charges"):
                        self.qcinp.rem["resp_charges"] = "2"
                        actions.append({"resp_charges": "2"})
                    if self.qcinp.rem.get("esp_charges"):
                        self.qcinp.rem["esp_charges"] = "2"
                        actions.append({"esp_charges": "2"})
                else:
                    if self.qcinp.rem.get("resp_charges"):
                        self.qcinp.rem["resp_charges"] = "false"
                        actions.append({"resp_charges": "false"})
                    if self.qcinp.rem.get("esp_charges"):
                        self.qcinp.rem["esp_charges"] = "false"
                        actions.append({"esp_charges": "false"})
            else:
                raise RuntimeError("Not sure how to fix NLebdevPts error if resp_charges is disabled!")

        elif "failed_to_transform_coords" in self.errors:
            if self.qcinp.rem.get("thresh", "10") != "14":
                self.qcinp.rem["thresh"] = "14"
                actions.append({"thresh": "14"})
            if self.qcinp.rem.get("s2thresh", "14") != "16":
                self.qcinp.rem["s2thresh"] = "16"
                actions.append({"s2thresh": "16"})
            # Check for symmetry flag in rem. If not False, set to False and rerun.
            if not self.qcinp.rem.get("sym_ignore") or self.qcinp.rem.get("symmetry"):
                self.qcinp.rem["sym_ignore"] = "true"
                self.qcinp.rem["symmetry"] = "false"
                actions.extend(({"sym_ignore": "true"}, {"symmetry": "false"}))
            else:
                print("Not sure how else to fix a failed coordinate transformation")

        elif "failed_cpscf" in self.errors:
            # For large systems, cpscf errors can often be resolved by forcing QChem to break up
            # the solving into more sections
            self.qcinp.rem["cpscf_nseg"] = str(self.outdata["cpscf_nseg"] + 1)
            actions.append({"cpscf_nseg": str(self.outdata["cpscf_nseg"] + 1)})

        elif "bad_old_nbo6_rem" in self.errors:
            # "run_nbo6" has to change to "nbo_external" in QChem 5.4.2 and later
            del self.qcinp.rem["run_nbo6"]
            self.qcinp.rem["nbo_external"] = "true"
            actions.extend(({"run_nbo6": "deleted"}, {"nbo_external": "true"}))

        elif "bad_new_nbo_external_rem" in self.errors:
            # Have to use "run_nbo6" instead of "nbo_external" for QChem 5.4.1 or earlier
            del self.qcinp.rem["nbo_external"]
            self.qcinp.rem["run_nbo6"] = "true"
            actions.extend(({"nbo_external": "deleted"}, {"run_nbo6": "true"}))

        elif "esp_chg_fit_error" in self.errors:
            # this error should only be possible if resp_charges or esp_charges is set
            if self.qcinp.rem.get("resp_charges") or self.qcinp.rem.get("esp_charges"):
                if self.qcinp.rem.get("resp_charges"):
                    self.qcinp.rem["resp_charges"] = "false"
                    actions.append({"resp_charges": "false"})
                if self.qcinp.rem.get("esp_charges"):
                    self.qcinp.rem["esp_charges"] = "false"
                    actions.append({"esp_charges": "false"})
            else:
                print("Not sure how to fix ESPChgFit error if resp_charges is disabled!")

        elif "probably_out_of_memory" in self.errors:
            # A frequency job that probably needs to be split into more cpscf segments
            # but did not exit gracefully
            if self.outdata["cpscf_nseg"] == 1:
                self.qcinp.rem["cpscf_nseg"] = "3"
                actions.append({"cpscf_nseg": "3"})
            else:
                self.qcinp.rem["cpscf_nseg"] = str(self.outdata["cpscf_nseg"] + 1)
                actions.append({"cpscf_nseg": str(self.outdata["cpscf_nseg"] + 1)})

        elif "gdm_neg_precon_error" in self.errors:
            if "molecule_from_last_geometry" in self.outdata:
                self.qcinp.molecule = self.outdata.get("molecule_from_last_geometry")
                actions.append({"molecule": "molecule_from_last_geometry"})
            else:
                print("Not sure how to fix gdm_neg_precon_error on the first SCF!")

        elif "mem_static_too_small" in self.errors:
            # mem_static should never exceed 2000 MB according to the Q-Chem manual
            self.qcinp.rem["mem_static"] = "2000"
            actions.append({"mem_static": "2000"})

        elif "mem_total_too_small" in self.errors:
            print(f"Run on a node with more memory! Current mem_total = {self.outdata['mem_total']}")
            return {"errors": self.errors, "actions": None}

        elif "basis_not_supported" in self.errors:
            print("Specify a different basis set. At least one of the atoms is not supported.")
            return {"errors": self.errors, "actions": None}

        elif "input_file_error" in self.errors:
            print("Something is wrong with the input file. Examine error message by hand.")
            return {"errors": self.errors, "actions": None}

        elif any(
            err in self.errors
            for err in ["failed_to_read_input", "read_molecule_error", "never_called_qchem", "licensing_error"]
        ):
            # Almost certainly just a temporary problem that will not be encountered again. Rerun job as-is.
            actions.append({"rerun_job_no_changes": True})

        elif "unknown_error" in self.errors:
            if self.qcinp.rem.get("scf_guess", "none").lower() == "read":
                del self.qcinp.rem["scf_guess"]
                actions.append({"scf_guess": "deleted"})
            elif self.qcinp.rem.get("thresh", "10") != "14":
                self.qcinp.rem["thresh"] = "14"
                actions.append({"thresh": "14"})
            else:
                print("Unknown error. Examine output and log files by hand.")
                return {"errors": self.errors, "actions": None}

        else:
            # You should never get here. If correct is being called then errors should have at least one entry,
            # in which case it should have been caught by the if/elifs above.
            print("Errors:", self.errors)
            print("Must have gotten an error which is correctly parsed but not included in the handler. FIX!!!")
            return {"errors": self.errors, "actions": None}

        if {"molecule": "molecule_from_last_geometry"} in actions and str(
            self.qcinp.rem.get("geom_opt_hessian")
        ).lower() == "read":
            del self.qcinp.rem["geom_opt_hessian"]
            actions.append({"geom_opt_hessian": "deleted"})
        if (
            {"molecule": "molecule_from_last_geometry"} in actions
            and self.outdata["version"] == "6"
            and "initial_hessian" in self.qcinp.geom_opt
        ) and str(self.qcinp.geom_opt["initial_hessian"]).lower() == "read":
            del self.qcinp.geom_opt["initial_hessian"]
            actions.append({"initial_hessian": "deleted"})
<<<<<<< HEAD
        os.rename(self._input_path, os.path.join(directory, self.input_file + ".last"))
        self.qcinp.write_file(self._input_path)
=======
        os.replace(self.input_file, f"{self.input_file}.last")
        self.qcinp.write_file(self.input_file)
>>>>>>> 123d16d0
        return {"errors": self.errors, "warnings": self.warnings, "actions": actions}<|MERGE_RESOLUTION|>--- conflicted
+++ resolved
@@ -383,11 +383,7 @@
         ) and str(self.qcinp.geom_opt["initial_hessian"]).lower() == "read":
             del self.qcinp.geom_opt["initial_hessian"]
             actions.append({"initial_hessian": "deleted"})
-<<<<<<< HEAD
-        os.rename(self._input_path, os.path.join(directory, self.input_file + ".last"))
+
+        os.replace(self._input_path, os.path.join(directory, self.input_file + ".last"))
         self.qcinp.write_file(self._input_path)
-=======
-        os.replace(self.input_file, f"{self.input_file}.last")
-        self.qcinp.write_file(self.input_file)
->>>>>>> 123d16d0
         return {"errors": self.errors, "warnings": self.warnings, "actions": actions}