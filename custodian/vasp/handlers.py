--- conflicted
+++ resolved
@@ -1128,16 +1128,9 @@
 
             # Check for PSMAXN errors - see extensive discussion here
             # https://github.com/materialsproject/custodian/issues/133
-<<<<<<< HEAD
-            # Only correct PSMAXN when run couldn't converge for any reason
-            errors = ["Unconverged"]
+            # Only correct PSMAXN when run didn't converge for fixable reasons
             if os.path.isfile(os.path.join(directory, "OUTCAR")):
                 with open(os.path.join(directory, "OUTCAR")) as file:
-=======
-            # Only correct PSMAXN when run didn't converge for fixable reasons
-            if os.path.isfile("OUTCAR"):
-                with open("OUTCAR") as file:
->>>>>>> 9b67478f
                     outcar_as_str = file.read()
                 if "PSMAXN for non-local potential too small" in outcar_as_str:
                     if vi["INCAR"].get("LREAL", False) not in [False, "False", "false"]:
