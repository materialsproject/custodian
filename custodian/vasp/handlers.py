--- conflicted
+++ resolved
@@ -940,12 +940,7 @@
     raises_runtime_error = False
 
     def __init__(self, wall_time=None, buffer_time=300,
-<<<<<<< HEAD
                  electronic_step_stop=False):
-=======
-                 electronic_step_stop=False,
-                 auto_continue=False):
->>>>>>> da1d0a31
         """
         Initializes the handler with a buffer time.
 
@@ -977,11 +972,7 @@
         elif "PBS_WALLTIME" in os.environ:
             self.wall_time = int(os.environ["PBS_WALLTIME"])
         elif "SBATCH_TIMELIMIT" in os.environ:
-<<<<<<< HEAD
             self.wall_time = int(os.environ["SBATCH_TIMELIMIT"]) 
-=======
-            self.walltime = int(os.environ["SBATCH_TIMELIMIT"])
->>>>>>> da1d0a31
         else:
             self.wall_time = None
         self.buffer_time = buffer_time
@@ -1011,39 +1002,12 @@
                                 postprocess=float)
                 time_per_step = np.max(outcar.data.get('timings')) or 0
             else:
-<<<<<<< HEAD
                 # Determine max time per electronic step.
                 outcar.read_pattern({"timings": "LOOP:.+real time(.+)"},
                                 postprocess=float)
                 time_per_step = np.max(outcar.data['timings']) or 0
 
             # If the remaining time is less than average time for 3 
-=======
-                try:
-                    # Intelligently determine approximate time per electronic
-                    # step.
-                    o = Oszicar("OSZICAR")
-                    if len(o.ionic_steps) == 0:
-                        nsteps = 0
-                    else:
-                        nsteps = sum(map(len, o.electronic_steps))
-                    if nsteps > self.prev_check_nscf_steps:
-                        steps_time = datetime.datetime.now() - \
-                                     self.prev_check_time
-                        steps_secs = steps_time.total_seconds()
-                        step_timing = self.buffer_time * ceil(
-                            (steps_secs /
-                             (nsteps - self.prev_check_nscf_steps)) /
-                            self.buffer_time)
-                        self.electronic_steps_timings.append(step_timing)
-                        self.prev_check_nscf_steps = nsteps
-                        self.prev_check_time = datetime.datetime.now()
-                    time_per_step = max(self.electronic_steps_timings)
-                except Exception as ex:
-                    time_per_step = 0
-
-            # If the remaining time is less than average time for 3 ionic
->>>>>>> da1d0a31
             # steps or buffer_time.
             time_left = self.wall_time - total_secs
             if time_left < max(time_per_step * 3, self.buffer_time):
