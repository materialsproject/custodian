"""
This module implements specific error handlers for VASP runs. These handlers
try to detect common errors in vasp runs and attempt to fix them on the fly
by modifying the input files.
"""

from __future__ import annotations

import datetime
import logging
import multiprocessing
import os
import re
import shutil
import time
import warnings
from collections import Counter
from math import prod

import numpy as np
from monty.os.path import zpath
from monty.serialization import loadfn
from pymatgen.core.structure import Structure
from pymatgen.io.vasp.inputs import Incar, Kpoints, Poscar, VaspInput
from pymatgen.io.vasp.outputs import Oszicar
from pymatgen.io.vasp.sets import MPScanRelaxSet
from pymatgen.transformations.standard_transformations import SupercellTransformation

from custodian.ansible.actions import FileActions
from custodian.ansible.interpreter import Modder
from custodian.custodian import ErrorHandler
from custodian.utils import backup
from custodian.vasp.interpreter import VaspModder
from custodian.vasp.io import load_outcar, load_vasprun

__author__ = (
    "Shyue Ping Ong, William Davidson Richards, Anubhav Jain, Wei Chen, "
    "Stephen Dacek, Andrew Rosen, Janosh Riebesell"
)
__version__ = "0.1"
__maintainer__ = "Shyue Ping Ong"
__email__ = "ongsp@ucsd.edu"
__status__ = "Beta"
__date__ = "2/4/13"

VASP_BACKUP_FILES = {
    "INCAR",
    "KPOINTS",
    "POSCAR",
    "OUTCAR",
    "CONTCAR",
    "OSZICAR",
    "vasprun.xml",
    "vasp.out",
    "std_err.txt",
}


class VaspErrorHandler(ErrorHandler):
    """
    Master VaspErrorHandler class that handles a number of common errors
    that occur during VASP runs.
    """

    is_monitor = True

    error_msgs = {
        "tet": [
            "Tetrahedron method fails",
            "tetrahedron method fails",
            "Fatal error detecting k-mesh",
            "Fatal error: unable to match k-point",
            "Routine TETIRR needs special values",
            "Tetrahedron method fails (number of k-points < 4)",
            "BZINTS",
        ],
        "inv_rot_mat": ["rotation matrix was not found (increase SYMPREC)"],
        "brmix": ["BRMIX: very serious problems"],
        "subspacematrix": ["WARNING: Sub-Space-Matrix is not hermitian in DAV"],
        "tetirr": ["Routine TETIRR needs special values"],
        "incorrect_shift": ["Could not get correct shifts"],
        "real_optlay": ["REAL_OPTLAY: internal error", "REAL_OPT: internal ERROR"],
        "rspher": ["ERROR RSPHER"],
        "dentet": ["DENTET"],  # reason for this warning is that the Fermi level cannot be determined accurately
        # enough by the tetrahedron method
        # https://vasp.at/forum/viewtopic.php?f=3&t=416&p=4047&hilit=dentet#p4047
        "too_few_bands": ["TOO FEW BANDS"],
        "triple_product": ["ERROR: the triple product of the basis vectors"],
        "rot_matrix": ["Found some non-integer element in rotation matrix", "SGRCON"],
        "brions": ["BRIONS problems: POTIM should be increased"],
        "pricel": ["internal error in subroutine PRICEL"],
        "zpotrf": ["LAPACK: Routine ZPOTRF failed", "Routine ZPOTRF ZTRTRI"],
        "amin": ["One of the lattice vectors is very long (>50 A), but AMIN"],
        "zbrent": ["ZBRENT: fatal internal in", "ZBRENT: fatal error in bracketing"],
        "pssyevx": ["ERROR in subspace rotation PSSYEVX"],
        "eddrmm": ["WARNING in EDDRMM: call to ZHEGV failed"],
        "edddav": ["Error EDDDAV: Call to ZHEGV failed"],
        "algo_tet": ["ALGO=A and IALGO=5X tend to fail"],
        "grad_not_orth": ["EDWAV: internal error, the gradient is not orthogonal"],
        "nicht_konv": ["ERROR: SBESSELITER : nicht konvergent"],
        "zheev": ["ERROR EDDIAG: Call to routine ZHEEV failed!"],
        "elf_kpar": ["ELF: KPAR>1 not implemented"],
        "elf_ncl": ["WARNING: ELF not implemented for non collinear case"],
        "rhosyg": ["RHOSYG"],
        "posmap": ["POSMAP"],
        "point_group": ["group operation missing"],
        "symprec_noise": ["determination of the symmetry of your systems shows a strong"],
        "dfpt_ncore": ["PEAD routines do not work for NCORE", "remove the tag NPAR from the INCAR file"],
        "bravais": ["Inconsistent Bravais lattice"],
        "nbands_not_sufficient": ["number of bands is not sufficient"],
        "hnform": ["HNFORM: k-point generating"],
        "coef": ["while reading plane", "while reading WAVECAR"],
        "set_core_wf": ["internal error in SET_CORE_WF"],
        "read_error": ["Error reading item", "Error code was IERR= 5"],
    }

    def __init__(
        self,
        output_filename="vasp.out",
        errors_subset_to_catch=None,
        vtst_fixes=False,
        **kwargs,
    ):
        """
        Initializes the handler with the output file to check.

        Args:
            output_filename (str): This is the file where the stdout for vasp
                is being redirected. The error messages that are checked are
                present in the stdout. Defaults to "vasp.out", which is the
                default redirect used by :class:`custodian.vasp.jobs.VaspJob`.
            errors_subset_to_detect (list): A subset of errors to catch. The
                default is None, which means all supported errors are detected.
                Use this to catch only a subset of supported errors.
                E.g., ["eddrmm", "zheev"] will only catch the eddrmm and zheev
                errors, and not others. If you wish to only exclude one or
                two of the errors, you can create this list by the following
                lines:

                ```
                subset = list(VaspErrorHandler().error_msgs)
                subset.remove("eddrmm")

                handler = VaspErrorHandler(errors_subset_to_catch=subset)
                ```
            vtst_fixes (bool): Whether to consider VTST optimizers. Defaults to
                False for compatibility purposes, but if you have VTST, you
                would likely benefit from setting this to True.
        """
        self.output_filename = output_filename
        self.errors = set()
        self.error_count = Counter()
        self.errors_subset_to_catch = errors_subset_to_catch or list(VaspErrorHandler.error_msgs)
        self.vtst_fixes = vtst_fixes
        self.logger = logging.getLogger(self.__class__.__name__)

    def check(self):
        """Check for error."""
        incar = Incar.from_file("INCAR")
        self.errors = set()
        error_msgs = set()
        with open(self.output_filename) as file:
            text = file.read()

            # Check for errors
            for err in self.errors_subset_to_catch:
                for msg in self.error_msgs[err]:
                    if text.find(msg) != -1:
                        # this checks if we want to run a charged
                        # computation (e.g., defects) if yes we don't
                        # want to kill it because there is a change in
                        # e-density (brmix error)
                        if err == "brmix" and "NELECT" in incar:
                            continue
                        self.errors.add(err)
                        error_msgs.add(msg)
        for msg in error_msgs:
            self.logger.error(msg, extra={"incar": incar.as_dict()})
        return len(self.errors) > 0

    def correct(self):
        """Perform corrections."""
        backup(VASP_BACKUP_FILES | {self.output_filename})
        actions = []
        vi = VaspInput.from_directory(".")

        if self.errors.intersection(["tet", "dentet"]):
            # follow advice in this thread
            # https://vasp.at/forum/viewtopic.php?f=3&t=416&p=4047&hilit=dentet#p4047
            err_type = "tet" if "tet" in self.errors else "dentet"
            if self.error_count[err_type] == 0:
                if vi["INCAR"].get("KSPACING"):
                    # decrease KSPACING by 20% in each direction (approximately double no. of kpoints)
                    action = {"_set": {"KSPACING": vi["INCAR"].get("KSPACING") * 0.8}}
                    actions.append({"dict": "INCAR", "action": action})
                elif vi["KPOINTS"] and vi["KPOINTS"].num_kpts < 1:
                    # increase KPOINTS by 20% in each direction (approximately double no. of kpoints)
                    new_kpts = tuple(int(round(num * 1.2, 0)) for num in vi["KPOINTS"].kpts[0])
                    actions.append({"dict": "KPOINTS", "action": {"_set": {"kpoints": (new_kpts,)}}})
                elif vi["KPOINTS"] and vi["KPOINTS"].num_kpts >= 1:
                    n_kpts = vi["KPOINTS"].num_kpts * 1.2
                    new_kpts = tuple([int(round(n_kpts**1 / 3, 0))] * 3)
                    actions.append(
                        {"dict": "KPOINTS", "action": {"_set": {"generation_style": "Gamma", "kpoints": (new_kpts,)}}}
                    )
            else:
                actions.append({"dict": "INCAR", "action": {"_set": {"ISMEAR": 0, "SIGMA": 0.05}}})
            self.error_count[err_type] += 1

        if "inv_rot_mat" in self.errors and vi["INCAR"].get("SYMPREC", 1e-5) > 1e-8:
            actions.append({"dict": "INCAR", "action": {"_set": {"SYMPREC": 1e-8}}})

        if "brmix" in self.errors:
            # If there is not a valid OUTCAR already, increment
            # error count to 1 to skip first fix
            if self.error_count["brmix"] == 0:
                try:
                    assert load_outcar(zpath(os.path.join(os.getcwd(), "OUTCAR"))).is_stopped is False
                except Exception:
                    self.error_count["brmix"] += 1

            if self.error_count["brmix"] == 0:
                # Valid OUTCAR - simply rerun the job and increment
                # error count for next time
                actions.append({"dict": "INCAR", "action": {"_set": {"ISTART": 1}}})
                self.error_count["brmix"] += 1

            elif self.error_count["brmix"] == 1 and vi["INCAR"].get("IMIX", 4) != 1:
                # Use Kerker mixing w/ default values for other parameters
                actions.append({"dict": "INCAR", "action": {"_set": {"IMIX": 1}}})
                self.error_count["brmix"] += 1

            elif (
                self.error_count["brmix"] == 2
                and vi["KPOINTS"]
                and vi["KPOINTS"].style == Kpoints.supported_modes.Gamma
            ):
                actions.append(
                    {
                        "dict": "KPOINTS",
                        "action": {"_set": {"generation_style": "Monkhorst"}},
                    }
                )
                if "IMIX" in vi["INCAR"]:
                    actions.append({"dict": "INCAR", "action": {"_unset": {"IMIX": 1}}})
                self.error_count["brmix"] += 1

            elif (
                self.error_count["brmix"] in [2, 3]
                and vi["KPOINTS"]
                and vi["KPOINTS"].style == Kpoints.supported_modes.Monkhorst
            ):
                actions.append({"dict": "KPOINTS", "action": {"_set": {"generation_style": "Gamma"}}})
                if "IMIX" in vi["INCAR"]:
                    actions.append({"dict": "INCAR", "action": {"_unset": {"IMIX": 1}}})
                self.error_count["brmix"] += 1

                if vi["KPOINTS"] and vi["KPOINTS"].num_kpts < 1 and all(n % 2 == 0 for n in vi["KPOINTS"].kpts[0]):
                    new_kpts = (tuple(n + 1 for n in vi["KPOINTS"].kpts[0]),)
                    actions.append(
                        {
                            "dict": "KPOINTS",
                            "action": {"_set": {"kpoints": new_kpts}},
                        }
                    )

            elif self.error_count["brmix"] in [2, 3] and vi["INCAR"].get("KSPACING"):
                actions.append({"dict": "INCAR", "action": {"_set": {"KGAMMA": True}}})

            else:
                if vi["INCAR"].get("ISYM", 2) > 0:
                    actions.append({"dict": "INCAR", "action": {"_set": {"ISYM": 0}}})
                if vi["KPOINTS"] and vi["KPOINTS"].style == Kpoints.supported_modes.Monkhorst:
                    actions.append(
                        {
                            "dict": "KPOINTS",
                            "action": {"_set": {"generation_style": "Gamma"}},
                        }
                    )
                if vi["KPOINTS"] and vi["KPOINTS"].style == Kpoints.supported_modes.Monkhorst:
                    actions.append(
                        {
                            "dict": "KPOINTS",
                            "action": {"_set": {"generation_style": "Gamma"}},
                        }
                    )

                # Based on VASP forum's recommendation, you should delete the
                # CHGCAR and WAVECAR when dealing with this error.
                # A.S.R.: Then why only delete them now?
                if vi["INCAR"].get("ICHARG", 0) < 10:
                    actions += [
                        {"file": "CHGCAR", "action": {"_file_delete": {"mode": "actual"}}},
                        {"file": "WAVECAR", "action": {"_file_delete": {"mode": "actual"}}},
                    ]
                self.error_count["brmix"] += 1

        if "zpotrf" in self.errors:
            # Usually caused by short bond distances. If on the first step,
            # volume needs to be increased. Otherwise, it was due to a step
            # being too big and POTIM should be decreased. If a static run
            # try turning off symmetry. This also happens if NCORE or NPAR
            # is set to a large value for a small structure.

            try:
                oszicar = Oszicar("OSZICAR")
                nsteps = len(oszicar.ionic_steps)
            except Exception:
                nsteps = 0

            if vi["INCAR"].get("ISYM", 2) > 0:
                actions.append({"dict": "INCAR", "action": {"_set": {"ISYM": 0}}})

            # The natoms of 5 was chosen somewhat arbitrarily. Could be worth revisiting to fine-tune.
            if len(vi["POSCAR"].structure) < 5 and (vi["INCAR"].get("NCORE", 1) > 1 or vi["INCAR"].get("NPAR", 1) > 1):
                actions.append({"dict": "INCAR", "action": {"_set": {"NCORE": 1}}})
                if vi["INCAR"].get("NPAR", 1) > 1:
                    actions.append({"dict": "INCAR", "action": {"_unset": {"NPAR": 1}}})
            elif vi["INCAR"].get("NSW", 0) > 0:
                if nsteps == 0:
                    s = vi["POSCAR"].structure
                    s.apply_strain(0.2)
                    actions.append({"dict": "POSCAR", "action": {"_set": {"structure": s.as_dict()}}})
                else:
                    potim = round(vi["INCAR"].get("POTIM", 0.5) / 2.0, 2)
                    actions.append({"dict": "INCAR", "action": {"_set": {"POTIM": potim}}})

        if self.errors.intersection(["subspacematrix"]):
            if self.error_count["subspacematrix"] == 0 and vi["INCAR"].get("LREAL", False) is not False:
                actions.append({"dict": "INCAR", "action": {"_set": {"LREAL": False}}})
            elif self.error_count["subspacematrix"] == 1 and vi["INCAR"].get("PREC", "Normal") != "Accurate":
                actions.append({"dict": "INCAR", "action": {"_set": {"PREC": "Accurate"}}})
            self.error_count["subspacematrix"] += 1

        if (
            self.errors.intersection(["rspher", "real_optlay", "nicht_konv"])
            and vi["INCAR"].get("LREAL", False) is not False
        ):
            actions.append({"dict": "INCAR", "action": {"_set": {"LREAL": False}}})

        if (
            self.errors.intersection(["tetirr", "incorrect_shift"])
            and vi["KPOINTS"]
            and vi["KPOINTS"].style == Kpoints.supported_modes.Monkhorst
        ):
            actions.append(
                {
                    "dict": "KPOINTS",
                    "action": {"_set": {"generation_style": "Gamma"}},
                }
            )

        if "rot_matrix" in self.errors:
            if vi["KPOINTS"] and vi["KPOINTS"].style == Kpoints.supported_modes.Monkhorst:
                action = {"_set": {"generation_style": "Gamma"}}
                actions.append({"dict": "KPOINTS", "action": action})
            elif vi["INCAR"].get("ISYM", 2) > 0:
                actions.append({"dict": "INCAR", "action": {"_set": {"ISYM": 0}}})

        if "triple_product" in self.errors:
            s = vi["POSCAR"].structure
            trans = SupercellTransformation(((1, 0, 0), (0, 0, 1), (0, 1, 0)))
            new_s = trans.apply_transformation(s)
            actions.append(
                {
                    "dict": "POSCAR",
                    "action": {"_set": {"structure": new_s.as_dict()}},
                    "transformation": trans.as_dict(),
                }
            )

        if "pricel" in self.errors and vi["INCAR"].get("SYMPREC", 1e-5) > 1e-8:
            actions.append({"dict": "INCAR", "action": {"_set": {"SYMPREC": 1e-8, "ISYM": 0}}})

        if "coef" in self.errors:
            actions.append({"file": "WAVECAR", "action": {"_file_delete": {"mode": "actual"}}})

        if "brions" in self.errors:
            # Copy CONTCAR to POSCAR so we do not lose our progress.
            actions.append({"file": "CONTCAR", "action": {"_file_copy": {"dest": "POSCAR"}}})

            # By default, increase POTIM per the VASP error message. But if that does not work,
            # we should try IBRION = 2 since it is less sensitive to POTIM.
            potim = round(vi["INCAR"].get("POTIM", 0.5) + 0.1, 2)
            if self.error_count["brions"] == 1 and vi["INCAR"].get("IBRION", 0) == 1:
                # Reset POTIM to default value and switch to IBRION = 2
                actions.append({"dict": "INCAR", "action": {"_set": {"IBRION": 2, "POTIM": 0.5}}})
            else:
                # Increase POTIM
                actions.append({"dict": "INCAR", "action": {"_set": {"POTIM": potim}}})
            self.error_count["brions"] += 1

        if "zbrent" in self.errors:
            # ZBRENT is caused by numerical noise in the forces, often near the PES minimum
            # This is often a severe problem for systems with many atoms, flexible
            # structures (e.g. zeolites, MOFs), and surfaces with adsorbates present. It is
            # a tricky one to resolve and generally occurs with IBRION = 2, which is otherwise
            # a fairly robust optimization algorithm.
            #
            # VASP recommends moving CONTCAR to POSCAR and tightening EDIFF to improve the forces.
            # That is our first option, along with setting NELMIN to 8 to ensure the forces are
            # high quality. Our backup option if this does not help is to switch to IBRION = 1.
            #
            # If the user has specified vtst_fixes = True, we instead switch right away to FIRE, which is known
            # to be much more robust near the PES minimum. It is not the default because it requires
            # VTST to be installed.

            ediff = vi["INCAR"].get("EDIFF", 1e-4)

            # Copy CONTCAR to POSCAR. This should always be done so we don't lose our progress.
            actions.append({"file": "CONTCAR", "action": {"_file_copy": {"dest": "POSCAR"}}})

            # Tighten EDIFF per the VASP warning message. We tighten it by a factor of 10 unless
            # it is > 1e-6 (in which case we set it to 1e-6) or 1e-8 in which case we stop tightening
            if ediff > 1e-8:
                if ediff > 1e-6:
                    actions.append({"dict": "INCAR", "action": {"_set": {"EDIFF": 1e-6}}})
                else:
                    actions.append({"dict": "INCAR", "action": {"_set": {"EDIFF": ediff / 10}}})

            # Set NELMIN to 8 to further ensure we have accurate forces. NELMIN of 4 to 8 is also
            # recommended if IBRION = 1 is set anyway.
            if vi["INCAR"].get("NELMIN", 2) < 8:
                actions.append({"dict": "INCAR", "action": {"_set": {"NELMIN": 8}}})

            # FIRE almost always resolves this issue but requires VTST to be installed. We provide
            # it as a non-default option for the user. It is also not very sensitive to POTIM, unlike
            # IBRION = 1. FIRE requires accurate forces but is unlikely to run into the zbrent issue.
            # Since accurate forces are required for FIRE, we also need EDIFF to be tight and NELMIN
            # to be set, e.g. to 8. This was already done above.
            if self.vtst_fixes:
                if vi["INCAR"].get("IOPT", 0) != 7:
                    actions.append({"dict": "INCAR", "action": {"_set": {"IOPT": 7, "IBRION": 3, "POTIM": 0}}})
            else:
                # By default, we change IBRION to 1 if the first CONTCAR to POSCAR swap did not work.
                # We do not do this right away because IBRION = 1 is very sensitive to POTIM, which may
                # cause a brions error downstream. We want to avoid the loop condition of zbrent -->
                # switch to IBRION = 1 --> brions --> increase POTIM --> brions --> switch back to IBRION = 2
                # --> zbrent --> and so on. The best way to avoid this is trying to get it to converge in the
                # first place without switching IBRION to 1.
                if self.error_count["zbrent"] == 1:
                    actions.append({"dict": "INCAR", "action": {"_set": {"IBRION": 1}}})

            self.error_count["zbrent"] += 1

        if "too_few_bands" in self.errors:
            nbands = None
            if "NBANDS" in vi["INCAR"]:
                nbands = vi["INCAR"]["NBANDS"]
            else:
                with open("OUTCAR") as f:
                    for line in f:
                        # Have to take the last NBANDS line since sometimes VASP
                        # updates it automatically even if the user specifies it.
                        # The last one is marked by NBANDS= (no space).
                        if "NBANDS=" in line:
                            try:
                                d = line.split("=")
                                nbands = int(d[-1].strip())
                                break
                            except (IndexError, ValueError):
                                pass
            if nbands:
                new_nbands = max(int(1.1 * nbands), nbands + 1)  # This handles the case when nbands is too low (< 8).
                actions.append({"dict": "INCAR", "action": {"_set": {"NBANDS": new_nbands}}})

        if "pssyevx" in self.errors and vi["INCAR"].get("ALGO", "Normal").lower() != "normal":
            actions.append({"dict": "INCAR", "action": {"_set": {"ALGO": "Normal"}}})

        if "eddrmm" in self.errors:
            # RMM algorithm is not stable for this calculation
            # Copy CONTCAR to POSCAR if CONTCAR has already been populated.
            try:
                is_contcar = Poscar.from_file("CONTCAR")
            except Exception:
                is_contcar = False
            if is_contcar:
                actions.append({"file": "CONTCAR", "action": {"_file_copy": {"dest": "POSCAR"}}})
            if vi["INCAR"].get("ALGO", "Normal").lower() in ["fast", "veryfast"]:
                actions.append({"dict": "INCAR", "action": {"_set": {"ALGO": "Normal"}}})
            else:
                potim = round(vi["INCAR"].get("POTIM", 0.5) / 2.0, 2)
                actions.append({"dict": "INCAR", "action": {"_set": {"POTIM": potim}}})
            if vi["INCAR"].get("ICHARG", 0) < 10:
                actions += [
                    {"file": "CHGCAR", "action": {"_file_delete": {"mode": "actual"}}},
                    {"file": "WAVECAR", "action": {"_file_delete": {"mode": "actual"}}},
                ]
            self.error_count["eddrmm"] += 1

        if "edddav" in self.errors:
            # Copy CONTCAR to POSCAR if CONTCAR has already been populated.
            try:
                is_contcar = Poscar.from_file("CONTCAR")
            except Exception:
                is_contcar = False
            if is_contcar:
                actions.append({"file": "CONTCAR", "action": {"_file_copy": {"dest": "POSCAR"}}})
            if vi["INCAR"].get("ICHARG", 0) < 10:
                actions.append({"file": "CHGCAR", "action": {"_file_delete": {"mode": "actual"}}})

            # This sometimes comes up with ALGO = Fast. We will switch the ALGO.
            if vi["INCAR"].get("ALGO", "Normal").lower() != "all":
                actions.append({"dict": "INCAR", "action": {"_set": {"ALGO": "All"}}})

            # This can sometimes be due to load-balancing issues for small systems.
            # See bottom of https://www.vasp.at/wiki/index.php/NCORE. A.S.R. ran some
            # tests and found: 1) Changing LPLANE and NSIM does not help. 2) The suggestion
            # of NCORE = # cores is not robust for KNL (too high). 3) Setting NPAR = sqrt(# cores)
            # does not always resolve the issue. The best solution, aside from requesting fewer
            # resources, seems to be to just increase NCORE slightly. That's what I do here.
            nprocs = multiprocessing.cpu_count()
            try:
                nelect = load_outcar(os.path.join(os.getcwd(), "OUTCAR")).nelect
            except Exception:
                nelect = 1  # dummy value
            if nelect < nprocs:
                actions.append({"dict": "INCAR", "action": {"_set": {"NCORE": vi["INCAR"].get("NCORE", 1) * 2}}})

        if "grad_not_orth" in self.errors:
            # Often coincides with algo_tet, in which the algo_tet error handler will also resolve grad_not_orth.
            # When not present alongside algo_tet, the grad_not_orth error is due to how VASP is compiled.
            # Depending on the optimization flag and choice of compiler, the ALGO = All and Damped algorithms
            # may not work. The only fix is either to change ALGO or to recompile VASP. Since meta-GGAs/hybrids
            # are often used with ALGO = All (and hybrids are incompatible with ALGO = VeryFast/Fast and slow with
            # ALGO = Normal), we do not adjust ALGO in these cases.
            if vi["INCAR"].get("METAGGA", "none") == "none" and not vi["INCAR"].get("LHFCALC", False):
                if vi["INCAR"].get("ALGO", "Normal").lower() in ["all", "damped"]:
                    actions.append({"dict": "INCAR", "action": {"_set": {"ALGO": "Fast"}}})
                elif 53 <= vi["INCAR"].get("IALGO", 38) <= 58:
                    actions.append({"dict": "INCAR", "action": {"_set": {"ALGO": "Fast"}, "_unset": {"IALGO": 38}}})
            if "algo_tet" not in self.errors:
                warnings.warn(
                    "EDWAV error reported by VASP without a simultaneous algo_tet error. You may wish to consider "
                    "recompiling VASP with the -O1 optimization if you used -O2 and this error keeps cropping up.",
                    UserWarning,
                )

        if "zheev" in self.errors:
            # Copy CONTCAR to POSCAR if CONTCAR has already been populated.
            try:
                is_contcar = Poscar.from_file("CONTCAR")
            except Exception:
                is_contcar = False
            if is_contcar:
                actions.append({"file": "CONTCAR", "action": {"_file_copy": {"dest": "POSCAR"}}})
            if vi["INCAR"].get("ALGO", "Normal").lower() != "exact":
                actions.append({"dict": "INCAR", "action": {"_set": {"ALGO": "Exact"}}})

        if "elf_kpar" in self.errors and vi["INCAR"].get("KPAR", 1) != 1:
            actions.append({"dict": "INCAR", "action": {"_set": {"KPAR": 1}}})

        if "rhosyg" in self.errors:
            if vi["INCAR"].get("SYMPREC", 1e-5) < 1e-4:
                actions.append({"dict": "INCAR", "action": {"_set": {"SYMPREC": 1e-4}}})
            else:
                actions.append({"dict": "INCAR", "action": {"_set": {"ISYM": 0}}})

        if "posmap" in self.errors:
            # VASP advises to decrease or increase SYMPREC by an order of magnitude
            # the default SYMPREC value is 1e-5
            if self.error_count["posmap"] == 0:
                # first, reduce by 10x
                orig_symprec = vi["INCAR"].get("SYMPREC", 1e-5)
                actions.append({"dict": "INCAR", "action": {"_set": {"SYMPREC": orig_symprec / 10}}})
            elif self.error_count["posmap"] == 1:
                # next, increase by 100x (10x the original)
                orig_symprec = vi["INCAR"].get("SYMPREC", 1e-6)
                actions.append({"dict": "INCAR", "action": {"_set": {"SYMPREC": orig_symprec * 100}}})
            self.error_count["posmap"] += 1

        if "point_group" in self.errors and vi["INCAR"].get("ISYM", 2) > 0:
            actions.append({"dict": "INCAR", "action": {"_set": {"ISYM": 0}}})

        if "symprec_noise" in self.errors and vi["INCAR"].get("ISYM", 2) > 0:
            if vi["INCAR"].get("SYMPREC", 1e-5) > 1e-6:
                actions.append({"dict": "INCAR", "action": {"_set": {"SYMPREC": 1e-6}}})
            else:
                actions.append({"dict": "INCAR", "action": {"_set": {"ISYM": 0}}})

        if "dfpt_ncore" in self.errors:
            # note that when using "_unset" action, the value is ignored
            if "NCORE" in vi["INCAR"]:
                actions.append({"dict": "INCAR", "action": {"_unset": {"NCORE": 0}}})
            if "NPAR" in vi["INCAR"]:
                actions.append({"dict": "INCAR", "action": {"_unset": {"NPAR": 0}}})

        if "bravais" in self.errors:
            # VASP recommends refining the lattice parameters or changing SYMPREC.
            # Appears to occur when SYMPREC is very low, so we change it to
            # the default if it's not already. If it's the default, we x10.
            vasp_recommended_symprec = 1e-6  # https://www.vasp.at/forum/viewtopic.php?f=3&t=19109
            symprec = vi["INCAR"].get("SYMPREC", vasp_recommended_symprec)
            if symprec < vasp_recommended_symprec:
                actions.append({"dict": "INCAR", "action": {"_set": {"SYMPREC": vasp_recommended_symprec}}})
            elif symprec < 1e-4:
                # try 10xing symprec twice, then set ISYM=0 to not impose potentially artificial symmetry from
                # too loose symprec on charge density
                actions.append({"dict": "INCAR", "action": {"_set": {"SYMPREC": symprec * 10}}})
            else:
                actions.append({"dict": "INCAR", "action": {"_set": {"ISYM": 0}}})
            self.error_count["bravais"] += 1

        if "nbands_not_sufficient" in self.errors:
            # There is something very wrong about the value of NBANDS. We don't make
            # any updates to NBANDS though because it's likely the user screwed something
            # up pretty badly during setup. For instance, this has happened to me if
            # MAGMOM = 2*nan or something similar.

            # Unfixable error. Just return None for actions.
            warnings.warn("Double-check your INCAR. Something is potentially wrong.", UserWarning)
            return {"errors": ["nbands_not_sufficient"], "actions": None}

        if "set_core_wf" in self.errors:
            # Unfixable error where the solution is to update the POTCARs
            warnings.warn(
                "We suggest using a new version of the POTCAR files to resolve the SET_CORE_WF error.", UserWarning
            )
            return {"errors": ["set_core_wf"], "actions": None}

        if "read_error" in self.errors:
            # Unfixable error --- the user made a mistake in the INCAR
            warnings.warn("Looks like you made a typo in the INCAR. Please double-check it.", UserWarning)
            return {"errors": ["read_error"], "actions": None}

        if "hnform" in self.errors and vi["INCAR"].get("ISYM", 2) > 0:
            # The only solution is to change your k-point grid or disable symmetry
            # For internal calculation compatibility's sake, we do the latter
            actions.append({"dict": "INCAR", "action": {"_set": {"ISYM": 0}}})

        if "algo_tet" in self.errors:
            # NOTE: This is the algo_tet handler response.
            algo = vi["INCAR"].get("ALGO", "Normal").lower()
            # ALGO=All/Damped / IALGO=5X often fails with ISMEAR < 0. There are two options VASP
            # suggests: 1) Use ISMEAR = 0 (and a small sigma) to get the SCF to converge.
            # 2) Use ALGO = Damped but only *after* an ISMEAR = 0 run where the wavefunction
            # has been stored and read in for the subsequent run.
            if (
                (algo in ["all", "damped"] or (50 <= vi["INCAR"].get("IALGO", 38) <= 59))
                and vi["INCAR"].get("ISMEAR", 1) < 0
                and self.error_count["algo_tet"] == 0
            ):
                # first recovery attempt is to set ALGO to fast. Could fail again in which
                # case we end up here again if some other handler switches algo back to all/damped.
                # This time try the recovery below.
                actions.append({"dict": "INCAR", "action": {"_set": {"ALGO": "Fast"}}})
            #
            # We will only hit the 2nd algo_teet error if the ALGO was changed back from Fast to All/Damped
            # by e.g. NonConvergingErrorHandler
            # NOTE this relies on self.errors being reset on empty set on every .check call
            if self.error_count["algo_tet"] > 0:
                actions.append({"dict": "INCAR", "action": {"_set": {"ISMEAR": 0, "SIGMA": 0.05}}})
                if vi["INCAR"].get("NEDOS") or vi["INCAR"].get("EMIN") or vi["INCAR"].get("EMAX"):
                    warnings.warn(
                        "This looks like a DOS run. You may want to follow-up this job with ALGO = Damped"
                        " and ISMEAR = -5, using the wavefunction from the current job.",
                        UserWarning,
                    )
            self.error_count["algo_tet"] += 1

        VaspModder(vi=vi).apply_actions(actions)
        return {"errors": list(self.errors), "actions": actions}


class LrfCommutatorHandler(ErrorHandler):
    """
    Corrects LRF_COMMUTATOR errors by setting LPEAD=True if not already set.
    Note that switching LPEAD=T can slightly change results versus the
    default due to numerical evaluation of derivatives.
    """

    is_monitor = True

    error_msgs = {"lrf_comm": ["LRF_COMMUTATOR internal error"]}

    def __init__(self, output_filename: str = "std_err.txt"):
        """
        Initializes the handler with the output file to check.

        Args:
            output_filename (str): This is the file where the stderr for vasp
                is being redirected. The error messages that are checked are
                present in the stderr. Defaults to "std_err.txt", which is the
                default redirect used by :class:`custodian.vasp.jobs.VaspJob`.
        """
        self.output_filename = output_filename
        self.errors: set[str] = set()
        self.error_count: Counter = Counter()

    def check(self):
        """Check for error."""
        self.errors = set()
        with open(self.output_filename) as f:
            for line in f:
                line = line.strip()
                for err, msgs in LrfCommutatorHandler.error_msgs.items():
                    for msg in msgs:
                        if line.find(msg) != -1:
                            self.errors.add(err)
        return len(self.errors) > 0

    def correct(self):
        """Perform corrections."""
        backup(VASP_BACKUP_FILES | {self.output_filename})
        actions = []
        vi = VaspInput.from_directory(".")

<<<<<<< HEAD
        if "lrf_comm" in self.errors:
            if load_outcar(zpath(os.path.join(os.getcwd(), "OUTCAR"))).is_stopped is False and not vi["INCAR"].get(
                "LPEAD"
            ):
                actions.append({"dict": "INCAR", "action": {"_set": {"LPEAD": True}}})
=======
        if (
            "lrf_comm" in self.errors
            and Outcar(zpath(os.path.join(os.getcwd(), "OUTCAR"))).is_stopped is False
            and not vi["INCAR"].get("LPEAD")
        ):
            actions.append({"dict": "INCAR", "action": {"_set": {"LPEAD": True}}})
>>>>>>> e36e48ae

        VaspModder(vi=vi).apply_actions(actions)
        return {"errors": list(self.errors), "actions": actions}


class StdErrHandler(ErrorHandler):
    """
    Master StdErr class that handles a number of common errors
    that occur during VASP runs with error messages only in
    the standard error.
    """

    is_monitor = True

    error_msgs = {
        "kpoints_trans": ["internal error in GENERATE_KPOINTS_TRANS: number of G-vector changed in star"],
        "out_of_memory": ["Allocation would exceed memory limit"],
    }

    def __init__(self, output_filename: str = "std_err.txt"):
        """
        Initializes the handler with the output file to check.

        Args:
            output_filename (str): This is the file where the stderr for vasp
                is being redirected. The error messages that are checked are
                present in the stderr. Defaults to "std_err.txt", which is the
                default redirect used by :class:`custodian.vasp.jobs.VaspJob`.
        """
        self.output_filename = output_filename
        self.errors: set[str] = set()
        self.error_count: Counter = Counter()

    def check(self):
        """Check for error."""
        self.errors = set()
        with open(self.output_filename) as file:
            for line in file:
                line = line.strip()
                for err, msgs in StdErrHandler.error_msgs.items():
                    for msg in msgs:
                        if line.find(msg) != -1:
                            self.errors.add(err)
        return len(self.errors) > 0

    def correct(self):
        """Perform corrections."""
        backup(VASP_BACKUP_FILES | {self.output_filename})
        actions = []
        vi = VaspInput.from_directory(".")

        if "kpoints_trans" in self.errors and self.error_count["kpoints_trans"] == 0:
            m = prod(vi["KPOINTS"].kpts[0])
            m = max(int(round(m ** (1 / 3))), 1)
            if vi["KPOINTS"] and vi["KPOINTS"].style.name.lower().startswith("m"):
                m += m % 2
            actions.append({"dict": "KPOINTS", "action": {"_set": {"kpoints": [[m] * 3]}}})
            self.error_count["kpoints_trans"] += 1

        if "out_of_memory" in self.errors and vi["INCAR"].get("KPAR", 1) > 1:
            reduced_kpar = max(vi["INCAR"].get("KPAR", 1) // 2, 1)
            actions.append({"dict": "INCAR", "action": {"_set": {"KPAR": reduced_kpar}}})

        VaspModder(vi=vi).apply_actions(actions)
        return {"errors": list(self.errors), "actions": actions}


class AliasingErrorHandler(ErrorHandler):
    """
    Master VaspErrorHandler class that handles a number of common errors
    that occur during VASP runs.
    """

    is_monitor = True

    error_msgs = {
        "aliasing": ["WARNING: small aliasing (wrap around) errors must be expected"],
        "aliasing_incar": ["Your FFT grids (NGX,NGY,NGZ) are not sufficient for an accurate"],
    }

    def __init__(self, output_filename: str = "vasp.out"):
        """
        Initializes the handler with the output file to check.

        Args:
            output_filename (str): This is the file where the stdout for vasp
                is being redirected. The error messages that are checked are
                present in the stdout. Defaults to "vasp.out", which is the
                default redirect used by :class:`custodian.vasp.jobs.VaspJob`.
        """
        self.output_filename = output_filename
        self.errors: set[str] = set()

    def check(self):
        """Check for error."""
        incar = Incar.from_file("INCAR")
        self.errors = set()
        with open(self.output_filename) as f:
            for line in f:
                line = line.strip()
                for err, msgs in AliasingErrorHandler.error_msgs.items():
                    for msg in msgs:
                        if line.find(msg) != -1:
                            # this checks if we want to run a charged
                            # computation (e.g., defects) if yes we don't
                            # want to kill it because there is a change in e-
                            # density (brmix error)
                            if err == "brmix" and "NELECT" in incar:
                                continue
                            self.errors.add(err)
        return len(self.errors) > 0

    def correct(self):
        """Perform corrections."""
        backup(VASP_BACKUP_FILES | {self.output_filename})
        actions = []
        vi = VaspInput.from_directory(".")

        if "aliasing" in self.errors:
            with open("OUTCAR") as f:
                grid_adjusted = False
                changes_dict = {}
                r = re.compile(r".+aliasing errors.*(NG.)\s*to\s*(\d+)")
                for line in f:
                    m = r.match(line)
                    if m:
                        changes_dict[m.group(1)] = int(m.group(2))
                        grid_adjusted = True
                    # Ensure that all NGX, NGY, NGZ have been checked
                    if grid_adjusted and "NGZ" in line:
                        actions.append({"dict": "INCAR", "action": {"_set": changes_dict}})
                        if vi["INCAR"].get("ICHARG", 0) < 10:
                            delete_chgcar = {"file": "CHGCAR", "action": {"_file_delete": {"mode": "actual"}}}
                            delete_wavecar = {"file": "WAVECAR", "action": {"_file_delete": {"mode": "actual"}}}
                            actions.extend([delete_chgcar, delete_wavecar])
                        break

        if "aliasing_incar" in self.errors:
            # vasp seems to give different warnings depending on whether the
            # aliasing error was caused by user supplied inputs
            d = {k: 1 for k in ["NGX", "NGY", "NGZ"] if k in vi["INCAR"]}
            actions.append({"dict": "INCAR", "action": {"_unset": d}})

            if vi["INCAR"].get("ICHARG", 0) < 10:
                actions.extend(
                    [
                        {
                            "file": "CHGCAR",
                            "action": {"_file_delete": {"mode": "actual"}},
                        },
                        {
                            "file": "WAVECAR",
                            "action": {"_file_delete": {"mode": "actual"}},
                        },
                    ]
                )

        VaspModder(vi=vi).apply_actions(actions)
        return {"errors": list(self.errors), "actions": actions}


class DriftErrorHandler(ErrorHandler):
    """Corrects for total drift exceeding the force convergence criteria."""

    def __init__(self, max_drift=None, to_average=3, enaug_multiply=2):
        """
        Initializes the handler with max drift
        Args:
            max_drift (float): This defines the max drift. Leaving this at the default of None gets the max_drift from
                EDFIFFG.
        """
        self.max_drift = max_drift
        self.to_average = int(to_average)
        self.enaug_multiply = enaug_multiply

    def check(self):
        """Check for error."""
        incar = Incar.from_file("INCAR")
        if incar.get("EDIFFG", 0.1) >= 0 or incar.get("NSW", 0) <= 1:
            # Only activate when force relaxing and ionic steps
            # NSW check prevents accidental effects when running DFPT
            return False

        if not self.max_drift:
            self.max_drift = incar["EDIFFG"] * -1

        try:
            outcar = load_outcar(os.path.join(os.getcwd(), "OUTCAR"))
        except Exception:
            # Can't perform check if Outcar not valid
            return False

        if len(outcar.data.get("drift", [])) < self.to_average:
            # Ensure enough steps to get average drift
            return False

        curr_drift = outcar.data.get("drift", [])[::-1][: self.to_average]
        curr_drift = np.average([np.linalg.norm(d) for d in curr_drift])
        return curr_drift > self.max_drift

    def correct(self):
        """Perform corrections."""
        backup(VASP_BACKUP_FILES)
        actions = []
        vi = VaspInput.from_directory(".")

        incar = vi["INCAR"]
        outcar = load_outcar(os.path.join(os.getcwd(), "OUTCAR"))

        # Move CONTCAR to POSCAR
        actions.append({"file": "CONTCAR", "action": {"_file_copy": {"dest": "POSCAR"}}})

        # Set PREC to High so ENAUG can be used to control Augmentation Grid Size
        if incar.get("PREC", "Accurate").lower() != "high":
            actions += [
                {"dict": "INCAR", "action": {"_set": {"PREC": "High"}}},
                {"dict": "INCAR", "action": {"_set": {"ENAUG": incar.get("ENCUT", 520) * 2}}},
            ]
        # PREC is already high and ENAUG set so just increase it
        else:
            actions.append(
                {
                    "dict": "INCAR",
                    "action": {"_set": {"ENAUG": int(incar.get("ENAUG", 1040) * self.enaug_multiply)}},
                }
            )

        curr_drift = outcar.data.get("drift", [])[::-1][: self.to_average]
        curr_drift = np.average([np.linalg.norm(d) for d in curr_drift])
        VaspModder(vi=vi).apply_actions(actions)
        return {
            "errors": f"Excessive drift {curr_drift} > {self.max_drift}",
            "actions": actions,
        }


class MeshSymmetryErrorHandler(ErrorHandler):
    """
    Corrects the mesh symmetry error in VASP. This error is sometimes
    non-fatal. So this error handler only checks at the end of the run,
    and if the run has converged, no error is recorded.
    """

    is_monitor = False

    def __init__(self, output_filename: str = "vasp.out", output_vasprun="vasprun.xml"):
        """
        Initializes the handler with the output files to check.

        Args:
            output_filename (str): This is the file where the stdout for vasp
                is being redirected. The error messages that are checked are
                present in the stdout. Defaults to "vasp.out", which is the
                default redirect used by :class:`custodian.vasp.jobs.VaspJob`.
            output_vasprun (str): Filename for the vasprun.xml file. Change
                this only if it is different from the default (unlikely).
        """
        self.output_filename = output_filename
        self.output_vasprun = output_vasprun

    def check(self):
        """Check for error."""
        msg = "Reciprocal lattice and k-lattice belong to different class of lattices."

        vi = VaspInput.from_directory(".")
        # disregard this error if KSPACING is set and no KPOINTS file is generated
        if vi["INCAR"].get("KSPACING", False):
            return False

        # According to VASP admins, you can disregard this error
        # if symmetry is off (i.e. ISYM = -1 or 0)
        # Also disregard if automatic KPOINT generation is used
        if vi["INCAR"].get("ISYM", 2) <= 0 or (
            vi["KPOINTS"] and vi["KPOINTS"].style == Kpoints.supported_modes.Automatic
        ):
            return False

        try:
            v = load_vasprun(os.path.join(os.getcwd(), self.output_vasprun))
            if v.converged:
                return False
        except Exception:
            pass
        with open(self.output_filename) as f:
            for line in f:
                line = line.strip()
                if line.find(msg) != -1:
                    return True
        return False

    def correct(self):
        """Perform corrections."""
        backup(VASP_BACKUP_FILES | {self.output_filename})
        vi = VaspInput.from_directory(".")
        m = prod(vi["KPOINTS"].kpts[0])
        m = max(int(round(m ** (1 / 3))), 1)
        if vi["KPOINTS"] and vi["KPOINTS"].style.name.lower().startswith("m"):
            m += m % 2
        actions = [{"dict": "KPOINTS", "action": {"_set": {"kpoints": [[m] * 3]}}}]
        VaspModder(vi=vi).apply_actions(actions)
        return {"errors": ["mesh_symmetry"], "actions": actions}


class UnconvergedErrorHandler(ErrorHandler):
    """Check if a run is converged."""

    is_monitor = False

    def __init__(self, output_filename: str = "vasprun.xml"):
        """
        Initializes the handler with the output file to check.

        Args:
            output_vasprun (str): Filename for the vasprun.xml file. Change
                this only if it is different from the default (unlikely).
        """
        self.output_filename = output_filename

    def check(self):
        """Check for error."""
        try:
            v = load_vasprun(os.path.join(os.getcwd(), self.output_filename))
            if not v.converged:
                return True
        except Exception:
            pass
        return False

    def correct(self):
<<<<<<< HEAD
        """
        Perform corrections.
        """
        v = load_vasprun(os.path.join(os.getcwd(), self.output_filename))
=======
        """Perform corrections."""
        v = Vasprun(self.output_filename)
>>>>>>> e36e48ae
        algo = v.incar.get("ALGO", "Normal").lower()
        actions = []
        if not v.converged_electronic:
            # NOTE: This is the amin error handler
            # Sometimes an AMIN warning can appear with large unit cell dimensions, so we'll address it now
            if max(v.final_structure.lattice.abc) > 50.0 and v.incar.get("AMIN", 0.1) > 0.01:
                actions.append({"dict": "INCAR", "action": {"_set": {"AMIN": 0.01}}})

            if (
                v.incar.get("ISMEAR", -1) >= 0
                or not 50 <= v.incar.get("IALGO", 38) <= 59
                and v.incar.get("METAGGA", "--") != "--"
                and algo != "all"
            ):
                # If meta-GGA, go straight to Algo = All only if ISMEAR is greater or equal 0.
                # Algo = All is recommended in the VASP manual and some meta-GGAs explicitly
                # say to set Algo = All for proper convergence. I am using "--" as the check
                # for METAGGA here because this is the default in the vasprun.xml file
                actions.append({"dict": "INCAR", "action": {"_set": {"ALGO": "All"}}})

            # If a hybrid is used, do not set Algo = Fast or VeryFast. Hybrid calculations do not
            # support these algorithms, but no warning is printed.
            if v.incar.get("LHFCALC", False):
                if v.incar.get("ISMEAR", -1) >= 0 or not 50 <= v.incar.get("IALGO", 38) <= 59:
                    if algo != "all":
                        actions.append({"dict": "INCAR", "action": {"_set": {"ALGO": "All"}}})
                    # See the VASP manual section on LHFCALC for more information.
                    elif algo != "damped":
                        actions.append({"dict": "INCAR", "action": {"_set": {"ALGO": "Damped", "TIME": 0.5}}})
                else:
                    actions.append({"dict": "INCAR", "action": {"_set": {"ALGO": "Normal"}}})

            # Ladder from VeryFast to Fast to Normal to All
            # (except for meta-GGAs and hybrids).
            # These progressively switch to more stable but more
            # expensive algorithms.
            if len(actions) == 0:
                if algo == "veryfast":
                    actions.append({"dict": "INCAR", "action": {"_set": {"ALGO": "Fast"}}})
                elif algo == "fast":
                    actions.append({"dict": "INCAR", "action": {"_set": {"ALGO": "Normal"}}})
                elif algo == "normal" and (v.incar.get("ISMEAR", -1) >= 0 or not 50 <= v.incar.get("IALGO", 38) <= 59):
                    actions.append({"dict": "INCAR", "action": {"_set": {"ALGO": "All"}}})
                else:
                    # Try mixing as last resort
                    new_settings = {
                        "ISTART": 1,
                        "ALGO": "Normal",
                        "NELMDL": -6,
                        "BMIX": 0.001,
                        "AMIX_MAG": 0.8,
                        "BMIX_MAG": 0.001,
                    }

                    if not all(v.incar.get(k, "") == val for k, val in new_settings.items()):
                        actions.append({"dict": "INCAR", "action": {"_set": new_settings}})

        elif not v.converged_ionic:
            # Just continue optimizing and let other handlers fix ionic
            # optimizer parameters
            actions += [
                {"dict": "INCAR", "action": {"_set": {"IBRION": 1}}},
                {"file": "CONTCAR", "action": {"_file_copy": {"dest": "POSCAR"}}},
            ]

        if actions:
            vi = VaspInput.from_directory(".")
            backup(VASP_BACKUP_FILES)
            VaspModder(vi=vi).apply_actions(actions)
            return {"errors": ["Unconverged"], "actions": actions}

        # Unfixable error. Just return None for actions.
        return {"errors": ["Unconverged"], "actions": None}


class IncorrectSmearingHandler(ErrorHandler):
    """
    Check if a calculation is a metal (zero bandgap), has been run with
    ISMEAR=-5, and is not a static calculation, which is only appropriate for
    semiconductors. If this occurs, this handler will rerun the calculation
    using the smearing settings appropriate for metals (ISMEAR=2, SIGMA=0.2).
    """

    is_monitor = False

    def __init__(self, output_filename: str = "vasprun.xml"):
        """
        Initializes the handler with the output file to check.

        Args:
            output_filename (str): Filename for the vasprun.xml file. Change
                this only if it is different from the default (unlikely).
        """
        self.output_filename = output_filename

    def check(self):
        """Check for error."""
        try:
            v = load_vasprun(os.path.join(os.getcwd(), self.output_filename))
            # check whether bandgap is zero, tetrahedron smearing was used
            # and relaxation is performed.
            if v.eigenvalue_band_properties[0] == 0 and v.incar.get("ISMEAR", 1) < -3 and v.incar.get("NSW", 0) > 1:
                return True
        except Exception:
            pass
        return False

    def correct(self):
        """Perform corrections."""
        backup(VASP_BACKUP_FILES | {self.output_filename})
        vi = VaspInput.from_directory(".")

        actions = [
            {"dict": "INCAR", "action": {"_set": {"ISMEAR": 2}}},
            {"dict": "INCAR", "action": {"_set": {"SIGMA": 0.2}}},
        ]

        VaspModder(vi=vi).apply_actions(actions)
        return {"errors": ["IncorrectSmearing"], "actions": actions}


class KspacingMetalHandler(ErrorHandler):
    """
    Check if a SCAN calculation is a metal (zero bandgap) but has been run with
    a KSPACING value appropriate for semiconductors. If this occurs, this handler
    will rerun the calculation using the KSPACING setting appropriate for metals
    (KSPACING=0.22). Note that this handler depends on values set by set_kspacing
    logic in MPScanRelaxSet.
    """

    is_monitor = False

    def __init__(self, output_filename: str = "vasprun.xml"):
        """
        Initializes the handler with the output file to check.

        Args:
            output_filename (str): Filename for the vasprun.xml file. Change
                this only if it is different from the default (unlikely).
        """
        self.output_filename = output_filename

    def check(self):
        """Check for error."""
        try:
<<<<<<< HEAD
            v = load_vasprun(os.path.join(os.getcwd(), self.output_filename))
            # check whether bandgap is zero and tetrahedron smearing was used
            if v.eigenvalue_band_properties[0] == 0 and v.incar.get("KSPACING", 1) > 0.22:
=======
            v = Vasprun(self.output_filename)
            # check whether bandgap is zero and KSPACING is too large
            # using 0 as fallback value for KSPACING so that this handler does not trigger if KSPACING is not set
            if v.eigenvalue_band_properties[0] == 0 and v.incar.get("KSPACING", 0) > 0.22:
>>>>>>> e36e48ae
                return True
        except Exception:
            pass
        return False

    def correct(self):
        """Perform corrections."""
        backup(VASP_BACKUP_FILES | {self.output_filename})
        vi = VaspInput.from_directory(".")

        _dummy_structure = Structure(
            [1, 0, 0, 0, 1, 0, 0, 0, 1],
            ["I"],
            [[0, 0, 0]],
        )
        new_vis = MPScanRelaxSet(_dummy_structure, bandgap=0)

        actions = []
        actions.append({"dict": "INCAR", "action": {"_set": {"KSPACING": new_vis.incar["KSPACING"]}}})

        VaspModder(vi=vi).apply_actions(actions)
        return {"errors": ["ScanMetal"], "actions": actions}


class ScanMetalHandler(KspacingMetalHandler):
    """ScanMetalHandler was renamed because MP GGA workflow might also adopt kspacing
    in the future. Keeping this alias during a deprecation period for backwards compatibility.
    """

    def __init__(self, *args, **kwargs) -> None:
        warnings.warn(
            "ScanMetalHandler is deprecated and will be removed in a future release. "
            "Use KspacingMetalHandler instead.",
            DeprecationWarning,
        )
        super().__init__(*args, **kwargs)


class LargeSigmaHandler(ErrorHandler):
    """
    When ISMEAR > 0 (Methfessel-Paxton), monitor the magnitude of the entropy
    term T*S in the OUTCAR file. If the entropy term is larger than 1 meV/atom, reduce the
    value of SIGMA. See VASP documentation for ISMEAR.
    """

    is_monitor = True

    def __init__(self):
        """Initializes the handler with a buffer time."""

    def check(self):
        """Check for error."""
        incar = Incar.from_file("INCAR")
        try:
            outcar = load_outcar(os.path.join(os.getcwd(), "OUTCAR"))
        except Exception:
            # Can't perform check if Outcar not valid
            return False

        if incar.get("ISMEAR", 1) > 0:
            # Read the latest entropy term.
            outcar.read_pattern(
                {"entropy": r"entropy T\*S.*= *(\D\d*\.\d*)"}, postprocess=float, reverse=True, terminate_on_match=True
            )
            n_atoms = Structure.from_file("POSCAR").num_sites
            if outcar.data.get("entropy", []):
                entropy_per_atom = abs(np.max(outcar.data.get("entropy"))) / n_atoms

                # if more than 1 meV/atom, reduce sigma
                if entropy_per_atom > 0.001:
                    return True

        return False

    def correct(self):
        """Perform corrections."""
        backup(VASP_BACKUP_FILES)
        actions = []
        vi = VaspInput.from_directory(".")
        sigma = vi["INCAR"].get("SIGMA", 0.2)

        # Reduce SIGMA by 0.06 if larger than 0.08
        # this will reduce SIGMA from the default of 0.2 to the practical
        # minimum value of 0.02 in 3 steps
        if sigma > 0.08:
            actions.append(
                {
                    "dict": "INCAR",
                    "action": {"_set": {"SIGMA": sigma - 0.06}},
                }
            )
        else:
            # https://vasp.at/wiki/index.php/ISMEAR recommends ISMEAR = 0 if you have
            # no a priori knowledge of your system ("then always use Gaussian smearing"
            actions.append(
                {
                    "dict": "INCAR",
                    "action": {"_set": {"ISMEAR": 0, "SIGMA": 0.05}},
                }
            )

        VaspModder(vi=vi).apply_actions(actions)
        return {"errors": ["LargeSigma"], "actions": actions}


class PotimErrorHandler(ErrorHandler):
    """
    Check if a run has excessively large positive energy changes.
    This is typically caused by too large a POTIM. Runs typically
    end up crashing with some other error (e.g. BRMIX) as the geometry
    gets progressively worse.
    """

    is_monitor = True

    def __init__(self, input_filename="POSCAR", output_filename="OSZICAR", dE_threshold=1):
        """
        Initializes the handler with the input and output files to check.

        Args:
            input_filename (str): This is the POSCAR file that the run
                started from. Defaults to "POSCAR". Change
                this only if it is different from the default (unlikely).
            output_filename (str): This is the OSZICAR file. Change
                this only if it is different from the default (unlikely).
            dE_threshold (float): The threshold energy change. Defaults to 1eV.
        """
        self.input_filename = input_filename
        self.output_filename = output_filename
        self.dE_threshold = dE_threshold

    def check(self):
        """Check for error."""
        try:
            oszicar = Oszicar(self.output_filename)
            n = len(Poscar.from_file(self.input_filename).structure)
            max_dE = max(s["dE"] for s in oszicar.ionic_steps[1:]) / n
            if max_dE > self.dE_threshold:
                return True
        except Exception:
            return False
        return None

    def correct(self):
        """Perform corrections."""
        backup(VASP_BACKUP_FILES)
        vi = VaspInput.from_directory(".")
        potim = vi["INCAR"].get("POTIM", 0.5)
        ibrion = vi["INCAR"].get("IBRION", 0)
        if potim < 0.2 and ibrion != 3:
            actions = [{"dict": "INCAR", "action": {"_set": {"IBRION": 3, "SMASS": 0.75}}}]
        elif potim < 0.1:
            actions = [{"dict": "INCAR", "action": {"_set": {"SYMPREC": 1e-8}}}]
        else:
            actions = [{"dict": "INCAR", "action": {"_set": {"POTIM": potim * 0.5}}}]

        VaspModder(vi=vi).apply_actions(actions)
        return {"errors": ["POTIM"], "actions": actions}


class FrozenJobErrorHandler(ErrorHandler):
    """
    Detects an error when the output file has not been updated
    in timeout seconds. Changes ALGO to Normal from Fast.
    """

    is_monitor = True

    def __init__(self, output_filename: str = "vasp.out", timeout=21_600) -> None:
        """
        Initializes the handler with the output file to check.

        Args:
            output_filename (str): This is the file where the stdout for vasp
                is being redirected. The error messages that are checked are
                present in the stdout. Defaults to "vasp.out", which is the
                default redirect used by :class:`custodian.vasp.jobs.VaspJob`.
            timeout (int): The time in seconds between checks where if there
                is no activity on the output file, the run is considered
                frozen. Defaults to 3600 seconds, i.e., 1 hour.
        """
        self.output_filename = output_filename
        self.timeout = timeout

    def check(self):
        """Check for error."""
        st = os.stat(self.output_filename)
        if time.time() - st.st_mtime > self.timeout:
            return True
        return None

    def correct(self):
        """Perform corrections."""
        backup(VASP_BACKUP_FILES | {self.output_filename})

        vi = VaspInput.from_directory(".")
        actions = []
        if vi["INCAR"].get("ALGO", "Normal").lower() == "fast":
            actions.append({"dict": "INCAR", "action": {"_set": {"ALGO": "Normal"}}})
        else:
            actions.append({"dict": "INCAR", "action": {"_set": {"SYMPREC": 1e-8}}})

        VaspModder(vi=vi).apply_actions(actions)

        return {"errors": ["Frozen job"], "actions": actions}


class NonConvergingErrorHandler(ErrorHandler):
    """
    Check if a run is hitting the maximum number of electronic steps at the
    last nionic_steps ionic steps (default=10). If so, change ALGO using a
    multi-step ladder scheme or kill the job.
    """

    is_monitor = True

    def __init__(self, output_filename: str = "OSZICAR", nionic_steps=10):
        """
        Initializes the handler with the output file to check.

        Args:
            output_filename (str): This is the OSZICAR file. Change
                this only if it is different from the default (unlikely).
            nionic_steps (int): The threshold number of ionic steps that
                needs to hit the maximum number of electronic steps for the
                run to be considered non-converging.
        """
        self.output_filename = output_filename
        self.nionic_steps = nionic_steps

    def check(self):
        """Check for error."""
        vi = VaspInput.from_directory(".")
        n_elm = vi["INCAR"].get("NELM", 60)  # number of electronic steps
        try:
            oszicar = Oszicar(self.output_filename)
            elec_steps = oszicar.electronic_steps
            if len(elec_steps) > self.nionic_steps:
                return all(len(e) == n_elm for e in elec_steps[-(self.nionic_steps + 1) : -1])
        except Exception:
            pass
        return False

    def correct(self):
        """Perform corrections."""
        incar = (vi := VaspInput.from_directory("."))["INCAR"]
        algo = incar.get("ALGO", "Normal").lower()
        amix = incar.get("AMIX", 0.4)
        bmix = incar.get("BMIX", 1.0)
        amin = incar.get("AMIN", 0.1)
        actions = []

        # NOTE: This is the algo_tet handler response.
        if (
            incar.get("ALGO", "Normal").lower() in ["all", "damped"] or (50 <= incar.get("IALGO", 38) <= 59)
        ) and incar.get("ISMEAR", 1) < 0:
            # ALGO=All/Damped / IALGO=5X often fails with ISMEAR < 0. There are two options VASP
            # suggests: 1) Use ISMEAR = 0 (and a small sigma) to get the SCF to converge.
            # 2) Use ALGO = Damped but only *after* an ISMEAR = 0 run where the wavefunction
            # has been stored and read in for the subsequent run.
            #
            # For simplicity, we go with Option 1 here, but if the user wants high-quality
            # DOS then they should consider running a subsequent job with ISMEAR = -5 and
            # ALGO = Damped, provided the wavefunction has been stored.
            actions.append({"dict": "INCAR", "action": {"_set": {"ISMEAR": 0, "SIGMA": 0.05}}})
            if incar.get("NEDOS") or incar.get("EMIN") or incar.get("EMAX"):
                warnings.warn(
                    "This looks like a DOS run. You may want to follow-up this job with ALGO = Damped"
                    " and ISMEAR = -5, using the wavefunction from the current job.",
                    UserWarning,
                )

        # NOTE: This is the amin error handler
        # Sometimes an AMIN warning can appear with large unit cell dimensions, so we'll address it now
        if max(Structure.from_file("CONTCAR").lattice.abc) > 50 and amin > 0.01:
            actions.append({"dict": "INCAR", "action": {"_set": {"AMIN": 0.01}}})

        # If a hybrid is used, do not set Algo = Fast or VeryFast. Hybrid calculations do not
        # support these algorithms, but no warning is printed.
        # If meta-GGA, go straight to Algo = All. Algo = All is recommended in the VASP
        # manual and some meta-GGAs explicitly say to set Algo = All for proper convergence.
        # I am using "none" here because METAGGA is a string variable and this is the default
        if (incar.get("LHFCALC", False) or incar.get("METAGGA", "none").lower() != "none") and algo != "all":
            actions.append({"dict": "INCAR", "action": {"_set": {"ALGO": "All"}}})

        # Ladder from VeryFast to Fast to Normal to All
        # (except for meta-GGAs and hybrids).
        # These progressively switch to more stable but more
        # expensive algorithms.
        if len(actions) == 0:
            if algo == "veryfast":
                actions.append({"dict": "INCAR", "action": {"_set": {"ALGO": "Fast"}}})
            elif algo == "fast":
                actions.append({"dict": "INCAR", "action": {"_set": {"ALGO": "Normal"}}})
            elif algo == "normal":
                actions.append({"dict": "INCAR", "action": {"_set": {"ALGO": "All"}}})
            elif algo == "all":
                if amix > 0.1 and bmix > 0.01:
                    # Try linear mixing
                    actions.append(
                        {
                            "dict": "INCAR",
                            "action": {"_set": {"ALGO": "Normal", "AMIX": 0.1, "BMIX": 0.01, "ICHARG": 2}},
                        }
                    )
                elif bmix < 3.0 and amin > 0.01:
                    # Try increasing bmix
                    actions.append(
                        {
                            "dict": "INCAR",
                            "action": {"_set": {"Algo": "Normal", "AMIN": 0.01, "BMIX": 3.0, "ICHARG": 2}},
                        }
                    )

        if actions:
            backup(VASP_BACKUP_FILES)
            VaspModder(vi=vi).apply_actions(actions)
            return {"errors": ["Non-converging job"], "actions": actions}
        # Unfixable error. Just return None for actions.
        return {"errors": ["Non-converging job"], "actions": None}

    @classmethod
    def from_dict(cls, dct):
        """
        Custom from_dict method to preserve backwards compatibility with
        older versions of Custodian.
        """
        dct.pop("change_algo", None)
        return cls(
            output_filename=dct.get("output_filename", "OSZICAR"),
            nionic_steps=dct.get("nionic_steps", 10),
        )


class WalltimeHandler(ErrorHandler):
    """
    Check if a run is nearing the walltime. If so, write a STOPCAR with
    LSTOP or LABORT = .True.. You can specify the walltime either in the init (
    which is unfortunately necessary for SGE and SLURM systems. If you happen
    to be running on a PBS system and the PBS_WALLTIME variable is in the run
    environment, the wall time will be automatically determined if not set.
    """

    is_monitor = True

    # The WalltimeHandler should not terminate as we want VASP to terminate
    # itself naturally with the STOPCAR.
    is_terminating = False

    # This handler will be unrecoverable, but custodian shouldn't raise an
    # error
    raises_runtime_error = False

    def __init__(self, wall_time=None, buffer_time=300, electronic_step_stop=False):
        """
        Initializes the handler with a buffer time.

        Args:
            wall_time (int): Total walltime in seconds. If this is None and
                the job is running on a PBS system, the handler will attempt to
                determine the walltime from the PBS_WALLTIME environment
                variable. If the wall time cannot be determined or is not
                set, this handler will have no effect.
            buffer_time (int): The min amount of buffer time in secs at the
                end that the STOPCAR will be written. The STOPCAR is written
                when the time remaining is < the higher of 3 x the average
                time for each ionic step and the buffer time. Defaults to
                300 secs, which is the default polling time of Custodian.
                This is typically sufficient for the current ionic step to
                complete. But if other operations are being performed after
                the run has stopped, the buffer time may need to be increased
                accordingly.
            electronic_step_stop (bool): Whether to check for electronic steps
                instead of ionic steps (e.g. for static runs on large systems or
                static HSE runs, ...). Be careful that results such as density
                or wavefunctions might not be converged at the electronic level.
                Should be used with LWAVE = .True. to be useful. If this is
                True, the STOPCAR is written with LABORT = .TRUE. instead of
                LSTOP = .TRUE.
        """
        if wall_time is not None:
            self.wall_time = wall_time
        elif "PBS_WALLTIME" in os.environ:
            self.wall_time = int(os.environ["PBS_WALLTIME"])
        elif "SBATCH_TIMELIMIT" in os.environ:
            self.wall_time = int(os.environ["SBATCH_TIMELIMIT"])
        else:
            self.wall_time = None
        self.buffer_time = buffer_time
        # Sets CUSTODIAN_WALLTIME_START as the start time to use for
        # future jobs in the same batch environment.  Can also be
        # set manually be the user in the batch environment.
        if "CUSTODIAN_WALLTIME_START" in os.environ:
            self.start_time = datetime.datetime.strptime(
                os.environ["CUSTODIAN_WALLTIME_START"], "%a %b %d %H:%M:%S %Z %Y"
            )
        else:
            self.start_time = datetime.datetime.now()
            os.environ["CUSTODIAN_WALLTIME_START"] = datetime.datetime.strftime(
                self.start_time, "%a %b %d %H:%M:%S UTC %Y"
            )

        self.electronic_step_stop = electronic_step_stop
        self.electronic_steps_timings = [0]
        self.prev_check_time = self.start_time

    def check(self):
        """Check for error."""
        if self.wall_time:
            run_time = datetime.datetime.now() - self.start_time
            total_secs = run_time.total_seconds()
            outcar = load_outcar(os.path.join(os.getcwd(), "OUTCAR"))
            if not self.electronic_step_stop:
                # Determine max time per ionic step.
                outcar.read_pattern({"timings": r"LOOP\+.+real time(.+)"}, postprocess=float)
                time_per_step = np.max(outcar.data.get("timings")) if outcar.data.get("timings", []) else 0
            else:
                # Determine max time per electronic step.
                outcar.read_pattern({"timings": "LOOP:.+real time(.+)"}, postprocess=float)
                time_per_step = np.max(outcar.data.get("timings")) if outcar.data.get("timings", []) else 0

            # If the remaining time is less than average time for 3
            # steps or buffer_time.
            time_left = self.wall_time - total_secs
            if time_left < max(time_per_step * 3, self.buffer_time):
                return True

        return False

    def correct(self):
        """Perform corrections."""
        content = "LSTOP = .TRUE." if not self.electronic_step_stop else "LABORT = .TRUE."
        # Write STOPCAR
        actions = [{"file": "STOPCAR", "action": {"_file_create": {"content": content}}}]

        m = Modder(actions=[FileActions])
        for a in actions:
            m.modify(a["action"], a["file"])
        return {"errors": ["Walltime reached"], "actions": None}


class CheckpointHandler(ErrorHandler):
    """
    This is not an error handler per se, but rather a checkpointer. What this
    does is that every X seconds, a STOPCAR and CHKPT will be written. This
    forces VASP to stop at the end of the next ionic step. The files are then
    copied into a subdir, and then the job is restarted. To use this proper,
    max_errors in Custodian must be set to a very high value, and you
    probably wouldn't want to use any standard VASP error handlers. The
    checkpoint will be stored in subdirs chk_#. This should be used in
    combination with the StoppedRunHandler.
    """

    is_monitor = True

    # The CheckpointHandler should not terminate as we want VASP to terminate
    # itself naturally with the STOPCAR.
    is_terminating = False

    def __init__(self, interval=3600):
        """
        Initializes the handler with an interval.

        Args:
            interval (int): Interval at which to checkpoint in seconds.
            Defaults to 3600 (1 hr).
        """
        self.interval = interval
        self.start_time = datetime.datetime.now()
        self.chk_counter = 0

    def check(self):
        """Check for error."""
        run_time = datetime.datetime.now() - self.start_time
        total_secs = run_time.seconds + run_time.days * 3600 * 24
        if total_secs > self.interval:
            return True
        return False

    def correct(self):
        """Perform corrections."""
        content = "LSTOP = .TRUE."
        chkpt_content = f'Index: {self.chk_counter}\nTime: "{datetime.datetime.now()}"'
        self.chk_counter += 1

        # Write STOPCAR
        actions = [
            {"file": "STOPCAR", "action": {"_file_create": {"content": content}}},
            {
                "file": "chkpt.yaml",
                "action": {"_file_create": {"content": chkpt_content}},
            },
        ]

        m = Modder(actions=[FileActions])
        for a in actions:
            m.modify(a["action"], a["file"])

        # Reset the clock.
        self.start_time = datetime.datetime.now()

        return {"errors": ["Checkpoint reached"], "actions": actions}

    def __str__(self):
        return f"CheckpointHandler with interval {self.interval}"


class StoppedRunHandler(ErrorHandler):
    """
    This is not an error handler per se, but rather a checkpointer. What this
    does is that every X seconds, a STOPCAR will be written. This forces VASP to
    stop at the end of the next ionic step. The files are then copied into a
    subdir, and then the job is restarted. To use this proper, max_errors in
    Custodian must be set to a very high value, and you probably wouldn't
    want to use any standard VASP error handlers. The checkpoint will be
    stored in subdirs chk_#. This should be used in combination with the
    StoppedRunHandler.
    """

    is_monitor = False

    # The CheckpointHandler should not terminate as we want VASP to terminate
    # itself naturally with the STOPCAR.
    is_terminating = False

    def __init__(self):
        """Dummy init."""

    def check(self):
        """Check for error."""
        return os.path.exists("chkpt.yaml")

    def correct(self):
        """Perform corrections."""
        d = loadfn("chkpt.yaml")
        i = d["Index"]
        name = shutil.make_archive(os.path.join(os.getcwd(), f"vasp.chk.{i}"), "gztar")

        actions = [{"file": "CONTCAR", "action": {"_file_copy": {"dest": "POSCAR"}}}]

        m = Modder(actions=[FileActions])
        for a in actions:
            m.modify(a["action"], a["file"])

        actions.append({"Checkpoint": name})

        return {"errors": ["Stopped run."], "actions": actions}


class PositiveEnergyErrorHandler(ErrorHandler):
    """
    Check if a run has positive absolute energy.
    If so, change ALGO from Fast to Normal or kill the job.
    """

    is_monitor = True

    def __init__(self, output_filename: str = "OSZICAR"):
        """
        Initializes the handler with the output file to check.

        Args:
            output_filename (str): This is the OSZICAR file. Change
                this only if it is different from the default (unlikely).
        """
        self.output_filename = output_filename

    def check(self):
        """Check for error."""
        try:
            oszicar = Oszicar(self.output_filename)
            if oszicar.final_energy > 0:
                return True
        except Exception:
            pass
        return False

    def correct(self):
        """Perform corrections."""
        # change ALGO = Fast to Normal if ALGO is !Normal
        vi = VaspInput.from_directory(".")
        algo = vi["INCAR"].get("ALGO", "Normal").lower()
        if algo not in ["normal", "n"]:
            backup(VASP_BACKUP_FILES)
            actions = [{"dict": "INCAR", "action": {"_set": {"ALGO": "Normal"}}}]
            VaspModder(vi=vi).apply_actions(actions)
            return {"errors": ["Positive energy"], "actions": actions}
        # decrease POTIM if ALGO is 'normal' and IBRION != -1 (i.e. it's not a static calculation)
        if algo == "normal" and vi["INCAR"].get("IBRION", 1) > -1:
            potim = round(vi["INCAR"].get("POTIM", 0.5) / 2.0, 2)
            actions = [{"dict": "INCAR", "action": {"_set": {"POTIM": potim}}}]
            VaspModder(vi=vi).apply_actions(actions)
            return {"errors": ["Positive energy"], "actions": actions}
        # Unfixable error. Just return None for actions.
        return {"errors": ["Positive energy"], "actions": None}<|MERGE_RESOLUTION|>--- conflicted
+++ resolved
@@ -705,20 +705,12 @@
         actions = []
         vi = VaspInput.from_directory(".")
 
-<<<<<<< HEAD
-        if "lrf_comm" in self.errors:
-            if load_outcar(zpath(os.path.join(os.getcwd(), "OUTCAR"))).is_stopped is False and not vi["INCAR"].get(
-                "LPEAD"
-            ):
-                actions.append({"dict": "INCAR", "action": {"_set": {"LPEAD": True}}})
-=======
         if (
             "lrf_comm" in self.errors
-            and Outcar(zpath(os.path.join(os.getcwd(), "OUTCAR"))).is_stopped is False
+            and load_outcar(zpath(os.path.join(os.getcwd(), "OUTCAR"))).is_stopped is False
             and not vi["INCAR"].get("LPEAD")
         ):
             actions.append({"dict": "INCAR", "action": {"_set": {"LPEAD": True}}})
->>>>>>> e36e48ae
 
         VaspModder(vi=vi).apply_actions(actions)
         return {"errors": list(self.errors), "actions": actions}
@@ -1048,15 +1040,8 @@
         return False
 
     def correct(self):
-<<<<<<< HEAD
-        """
-        Perform corrections.
-        """
+        """Perform corrections."""
         v = load_vasprun(os.path.join(os.getcwd(), self.output_filename))
-=======
-        """Perform corrections."""
-        v = Vasprun(self.output_filename)
->>>>>>> e36e48ae
         algo = v.incar.get("ALGO", "Normal").lower()
         actions = []
         if not v.converged_electronic:
@@ -1202,16 +1187,10 @@
     def check(self):
         """Check for error."""
         try:
-<<<<<<< HEAD
             v = load_vasprun(os.path.join(os.getcwd(), self.output_filename))
-            # check whether bandgap is zero and tetrahedron smearing was used
-            if v.eigenvalue_band_properties[0] == 0 and v.incar.get("KSPACING", 1) > 0.22:
-=======
-            v = Vasprun(self.output_filename)
             # check whether bandgap is zero and KSPACING is too large
             # using 0 as fallback value for KSPACING so that this handler does not trigger if KSPACING is not set
             if v.eigenvalue_band_properties[0] == 0 and v.incar.get("KSPACING", 0) > 0.22:
->>>>>>> e36e48ae
                 return True
         except Exception:
             pass
