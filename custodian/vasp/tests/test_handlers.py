--- conflicted
+++ resolved
@@ -742,21 +742,20 @@
         self.assertIn({"dict": "INCAR", "action": {"_set": {"ALGO": "All"}}}, d["actions"])
         os.remove("vasprun.xml")
 
-<<<<<<< HEAD
     def test_algotet(self):
         shutil.copy("vasprun.xml.electronic_algotet", "vasprun.xml")
         h = UnconvergedErrorHandler()
         self.assertTrue(h.check())
         d = h.correct()
         self.assertEqual([{"dict": "INCAR", "action": {"_set": {"ISMEAR": 0, "SIGMA": 0.05}}}], d["actions"])
-=======
+        os.remove("vasprun.xml")
+
     def test_amin(self):
         shutil.copy("vasprun.xml.electronic_amin", "vasprun.xml")
         h = UnconvergedErrorHandler()
         self.assertTrue(h.check())
         d = h.correct()
         self.assertEqual([{"dict": "INCAR", "action": {"_set": {"AMIN": 0.01}}}], d["actions"])
->>>>>>> 31b853b5
         os.remove("vasprun.xml")
 
     def test_to_from_dict(self):
