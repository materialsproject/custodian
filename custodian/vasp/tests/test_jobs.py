--- conflicted
+++ resolved
@@ -1,13 +1,6 @@
-<<<<<<< HEAD
-# coding: utf-8
-
-from __future__ import division, unicode_literals
-
 import glob
 import multiprocessing
-=======
 import unittest
->>>>>>> 810d53f1
 import os
 import shutil
 import unittest
