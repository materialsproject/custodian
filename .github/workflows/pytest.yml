--- conflicted
+++ resolved
@@ -26,15 +26,10 @@
       - name: Install dependencies
         shell: bash -l {0}
         run: |
-<<<<<<< HEAD
           python -m pip install --upgrade pip
           pip install -r requirements.txt
           pip install -r requirements-ci.txt
           pip install -e .
-=======
-          pip install pytest pymatgen
-          pip install .
->>>>>>> ccb108f1
       - name: pytest
         shell: bash -l {0}
         env:
