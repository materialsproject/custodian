[build-system]
requires = ["setuptools", "wheel"]
build-backend = "setuptools.build_meta"

[project]
name = "custodian"
version = "2025.12.14"
description = "A simple JIT job management framework in Python."
authors = [
    { name = "Janosh Riebesell", email = "janosh.riebesell@gmail.com" },
    { name = "Matthew Horton" },
    { name = "Samuel M. Blau" },
    { name = "Shyue Ping Ong", email = "ongsp@ucsd.edu" },
    { name = "Stephen Dacek" },
    { name = "William Davidson Richards" },
    { name = "Xiaohui Qu" },
    { name = "Andrew Rosen", email = "asrosen@princeton.edu" },
]
maintainers = [{ name = "Shyue Ping Ong" }]
readme = "README.md"
keywords = [
    "jit",
    "job",
    "just-in-time",
    "management",
    "nwchem",
    "qchem",
    "vasp",
]
classifiers = [
    "Development Status :: 5 - Production/Stable",
    "Intended Audience :: Science/Research",
    "License :: OSI Approved :: MIT License",
    "Operating System :: OS Independent",
    "Programming Language :: Python :: 3 :: Only",
    "Programming Language :: Python :: 3",
    "Programming Language :: Python :: 3.10",
    "Programming Language :: Python :: 3.11",
    "Programming Language :: Python :: 3.12",
    "Programming Language :: Python :: 3.13",
    "Topic :: Scientific/Engineering :: Chemistry",
    "Topic :: Scientific/Engineering :: Physics",
    "Topic :: Software Development :: Libraries :: Python Modules",
]
license = { text = "MIT" }
requires-python = ">=3.10"

dependencies = ["monty>=2.0.6", "psutil", "ruamel.yaml>=0.15.6"]

[project.optional-dependencies]
matsci = [
    "pymatgen",
] # Error handlers and jobs for materials simulations, e.g., VASP, Nwchem, qchem, etc.
gaussian = ["matplotlib", "pymatgen"]
error-statistics = ["sentry-sdk>=0.8.0"]

[project.scripts]
cstdn = "custodian.cli.cstdn:main"
run_vasp = "custodian.cli.run_vasp:main"
run_nwchem = "custodian.cli.run_nwchem:main"
converge_kpoints = "custodian.cli.converge_kpoints:main"
converge_geometry = "custodian.cli.converge_geometry:main"

[project.urls]
Docs = "https://materialsproject.github.io/custodian"
Repo = "https://github.com/materialsproject/custodian"
Package = "https://pypi.org/project/custodian"

[tool.setuptools.packages.find]
where = ["src"]
include = ["custodian*"]

[tool.ruff]
line-length = 120

[tool.ruff.lint]
select = [
    "B",    # flake8-bugbear
    "C4",   # flake8-comprehensions
    "D",    # pydocstyle
    "E",    # pycodestyle error
    "EXE",  # flake8-executable
    "F",    # pyflakes
    "FA",   # flake8-future-annotations
    "FLY",  # flynt
    "I",    # isort
    "ICN",  # flake8-import-conventions
    "ISC",  # flake8-implicit-str-concat
    "PD",   # pandas-vet
    "PERF", # perflint
    "PIE",  # flake8-pie
    "PL",   # pylint
    "PT",   # flake8-pytest-style
    "PYI",  # flakes8-pyi
    "Q",    # flake8-quotes
    "RET",  # flake8-return
    "RSE",  # flake8-raise
    "RUF",  # Ruff-specific rules
    "SIM",  # flake8-simplify
    "SLOT", # flake8-slots
    "TCH",  # flake8-type-checking
    "TID",  # tidy imports
    "TID",  # flake8-tidy-imports
    "UP",   # pyupgrade
    "W",    # pycodestyle warning
    "YTT",  # flake8-2020
]
ignore = [
    "B023",    # Function definition does not bind loop variable
    "B028",    # No explicit stacklevel keyword argument found
    "B904",    # Within an except clause, raise exceptions with ...
    "C408",    # unnecessary-collection-call
    "COM812",
    "D105",    # Missing docstring in magic method
    "D205",    # 1 blank line required between summary line and description
    "D212",    # Multi-line docstring summary should start at the first line
    "ISC001",
    "PD011",   # pandas-use-of-dot-values
    "PD901",   # pandas-df-variable-name
    "PERF203", # try-except-in-loop
    "PLC0415", # import-outside-top-level (used for performance/optional deps)
    "PLR",     # pylint refactor
    "PLW2901", # Outer for loop variable overwritten by inner assignment target
    "PT013",   # pytest-incorrect-pytest-import
    "PTH",
<<<<<<< HEAD
    "RUF012", # Disable checks for mutable class args
    "SIM105", # Use contextlib.suppress(OSError) instead of try-except-pass
    "PLC0415", # Imports at the top of a file
=======
    "RUF012",  # Disable checks for mutable class args
    "SIM105",  # Use contextlib.suppress(OSError) instead of try-except-pass
>>>>>>> 312d4cff
]
pydocstyle.convention = "google"
isort.split-on-trailing-comma = false

[tool.ruff.lint.per-file-ignores]
"__init__.py" = ["F401"]
"tests/*" = ["D", "S101"]
"tasks.py" = ["D", "E"]

[tool.pytest.ini_options]
addopts = "--color=yes -p no:warnings --import-mode=importlib"

[tool.mypy]
ignore_missing_imports = true
namespace_packages = true
explicit_package_bases = true
no_implicit_optional = false

[tool.codespell]
ignore-words-list = "ot,atomate"
check-filenames = true

[tool.coverage.run]
relative_files = true

[tool.coverage.report]
exclude_lines = [
    "@deprecated",
    "def __repr__",
    "if 0:",
    "if TYPE_CHECKING:",
    "if __name__ == .__main__.:",
    "if self.debug:",
    "if settings.DEBUG",
    "input",
    "pragma: no cover",
    "raise AssertionError",
    "raise NotImplementedError",
]

[tool.pyright]
typeCheckingMode = "off"
reportPossiblyUnboundVariable = true
reportUnboundVariable = true
reportMissingImports = false
reportMissingModuleSource = false
reportInvalidTypeForm = false
exclude = ["**/tests"]

[dependency-groups]
dev = [
    "invoke>=2.2.0",
    "mypy>=1.15.0",
    "myst-parser>=4.0.1",
    "pre-commit>=4.2.0",
    "pymatgen>=2025.5.16",
    "pytest-cov>=6.0.0",
    "pytest>=8.3.5",
    "ruff>=0.11.2",
    "sphinx-markdown-builder>=0.6.8",
    "sphinx>=8.1.3",
]
lint = ["mypy>=1.15.0", "pre-commit>=4.2.0", "ruff>=0.11.2"]

[tool.setuptools.package-data]
custodian = ["py.typed"]<|MERGE_RESOLUTION|>--- conflicted
+++ resolved
@@ -123,14 +123,8 @@
     "PLW2901", # Outer for loop variable overwritten by inner assignment target
     "PT013",   # pytest-incorrect-pytest-import
     "PTH",
-<<<<<<< HEAD
-    "RUF012", # Disable checks for mutable class args
-    "SIM105", # Use contextlib.suppress(OSError) instead of try-except-pass
-    "PLC0415", # Imports at the top of a file
-=======
     "RUF012",  # Disable checks for mutable class args
     "SIM105",  # Use contextlib.suppress(OSError) instead of try-except-pass
->>>>>>> 312d4cff
 ]
 pydocstyle.convention = "google"
 isort.split-on-trailing-comma = false
