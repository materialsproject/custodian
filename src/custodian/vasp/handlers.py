--- conflicted
+++ resolved
@@ -1424,7 +1424,6 @@
             entropies_per_atom = [0.0 for _ in range(completed_ionic_steps)]
             n_atoms = len(Structure.from_file(os.path.join(directory, "POSCAR")))
 
-<<<<<<< HEAD
             electronic_step_indices = [step[0] for step in outcar.data.get("electronic_step_indices", [])]
             smearing_entropy = outcar.data.get("smearing_entropy", [0.0 for _ in electronic_step_indices])
 
@@ -1434,17 +1433,6 @@
                     ionic_step_idx += 1
                 if ionic_step_idx <= completed_ionic_steps:
                     entropies_per_atom[ionic_step_idx - 1] = entropy
-=======
-            # `Iteration (#ionic step # electronic step)` always written before entropy
-            e_step_idx = [step[0] for step in outcar.data.get("electronic_steps", [])]
-            smearing_entropy = outcar.data.get("smearing_entropy", [0.0 for _ in e_step_idx])
-            for ie_step_idx, ie_step in enumerate(e_step_idx):
-                # Because this handler monitors OUTCAR dynamically, it sometimes tries
-                # to retrieve data in OUTCAR before that data is written. To avoid this,
-                # we have two checks for list length here
-                if ie_step <= completed_ionic_steps and ie_step_idx < len(smearing_entropy):
-                    entropies_per_atom[ie_step - 1] = smearing_entropy[ie_step_idx]
->>>>>>> 55ef52e3
 
             if len(entropies_per_atom) > 0:
                 n_atoms = len(Structure.from_file(os.path.join(directory, "POSCAR")))
