import os
import shutil
import unittest
from unittest import TestCase
from unittest.mock import patch

import pytest
from pymatgen.io.qchem.inputs import QCInput

from custodian.qchem.jobs import QCJob
from tests.conftest import TEST_FILES

try:
    from openbabel import openbabel as ob
except ImportError:
    ob = None

__author__ = "Samuel Blau"
__copyright__ = "Copyright 2018, The Materials Project"
__version__ = "0.1"
__maintainer__ = "Samuel Blau"
__email__ = "samblau1@gmail.com"
__status__ = "Alpha"
__date__ = "6/6/18"
__credits__ = "Shyam Dwaraknath"

TEST_DIR = f"{TEST_FILES}/qchem/new_test_files"
SCR_DIR = f"{TEST_DIR}/scratch"
CWD = os.getcwd()
skip_if_no_openbabel = unittest.skipIf(ob is None, "openbabel not installed")


@skip_if_no_openbabel
class QCJobTest(TestCase):
    def setUp(self) -> None:
        os.makedirs(SCR_DIR)
        shutil.copyfile(f"{TEST_DIR}/no_nbo.qin", f"{SCR_DIR}/mol.qin")
        shutil.copyfile(f"{TEST_DIR}/nbo7.qin", f"{SCR_DIR}/different.qin")
        os.chdir(SCR_DIR)

    def tearDown(self) -> None:
        os.chdir(CWD)
        shutil.rmtree(SCR_DIR)

    def test_defaults(self) -> None:
        with patch("custodian.qchem.jobs.shutil.copy") as copy_patch:
            job = QCJob(qchem_command="qchem", max_cores=32)
            assert job.current_command == "qchem -nt 32 ./mol.qin ./mol.qout scratch"
            job.setup()
            assert copy_patch.call_args_list[0][0][0] == "./mol.qin"
            assert copy_patch.call_args_list[0][0][1] == "./mol.qin.orig"
            assert os.environ["QCSCRATCH"] == os.getcwd()
            assert os.environ["QCTHREADS"] == "32"
            assert os.environ["OMP_NUM_THREADS"] == "32"

    def test_not_defaults(self) -> None:
        job = QCJob(
            qchem_command="qchem -slurm",
            multimode="mpi",
            input_file="different.qin",
            output_file="not_default.qout",
            max_cores=12,
            calc_loc="/not/default/",
            nboexe="/path/to/nbo7.i4.exe",
            backup=False,
        )
        assert job.current_command == "qchem -slurm -np 12 ./different.qin ./not_default.qout scratch"
        job.setup()
        assert os.environ["QCSCRATCH"] == os.getcwd()
        assert os.environ["QCLOCALSCR"] == "/not/default/"
        assert os.environ["NBOEXE"] == "/path/to/nbo7.i4.exe"
        assert os.environ["KMP_INIT_AT_FORK"] == "FALSE"

    def test_save_scratch(self) -> None:
        with patch("custodian.qchem.jobs.shutil.copy") as copy_patch:
            job = QCJob(
                qchem_command="qchem -slurm",
                max_cores=32,
                calc_loc="/tmp/scratch",
                save_scratch=True,
            )
            assert job.current_command == "qchem -slurm -nt 32 ./mol.qin ./mol.qout scratch"
            job.setup()
            assert copy_patch.call_args_list[0][0][0] == "./mol.qin"
            assert copy_patch.call_args_list[0][0][1] == "./mol.qin.orig"
            assert os.environ["QCSCRATCH"] == os.getcwd()
            assert os.environ["QCTHREADS"] == "32"
            assert os.environ["OMP_NUM_THREADS"] == "32"
            assert os.environ["QCLOCALSCR"] == "/tmp/scratch"


@skip_if_no_openbabel
class OptFFComplexUnlinkedTest(TestCase):
    def setUp(self) -> None:
        os.makedirs(SCR_DIR)
        shutil.copyfile(f"{TEST_DIR}/FF_complex/mol.qin.opt_0", f"{SCR_DIR}/mol.qin")
        shutil.copyfile(f"{TEST_DIR}/FF_complex/mol.qout.opt_0", f"{SCR_DIR}/mol.qout.opt_0")
        shutil.copyfile(f"{TEST_DIR}/FF_complex/mol.qout.freq_0", f"{SCR_DIR}/mol.qout.freq_0")
        shutil.copyfile(f"{TEST_DIR}/FF_complex/mol.qin.freq_0", f"{SCR_DIR}/mol.qin.freq_0")
        os.chdir(SCR_DIR)

    def tearDown(self) -> None:
        os.chdir(CWD)
        shutil.rmtree(SCR_DIR)

    def test_OptFF(self) -> None:
        job = QCJob.opt_with_frequency_flattener(
            qchem_command="qchem",
            max_cores=32,
            input_file="mol.qin",
            output_file="mol.qout",
            max_molecule_perturb_scale=0.5,
            linked=False,
        )
        expected_next = QCJob(
            qchem_command="qchem",
            max_cores=32,
            multimode="openmp",
            input_file="mol.qin",
            output_file="mol.qout",
            suffix=".opt_0",
            backup=True,
        ).as_dict()
        assert next(job).as_dict() == expected_next
        expected_next = QCJob(
            qchem_command="qchem",
            max_cores=32,
            multimode="openmp",
            input_file="mol.qin",
            output_file="mol.qout",
            suffix=".freq_0",
            backup=False,
        ).as_dict()
        assert next(job).as_dict() == expected_next
        assert (
            QCInput.from_file(f"{TEST_DIR}/FF_complex/mol.qin.freq_0_ref").as_dict()
            == QCInput.from_file(os.path.join(SCR_DIR, "mol.qin")).as_dict()
        )
        expected_next = QCJob(
            qchem_command="qchem",
            max_cores=32,
            multimode="openmp",
            input_file="mol.qin",
            output_file="mol.qout",
            suffix=".opt_1",
            backup=False,
        ).as_dict()
        assert next(job).as_dict() == expected_next
        assert (
            QCInput.from_file(f"{TEST_DIR}/FF_complex/mol.qin.opt_1_unlinked").as_dict()
            == QCInput.from_file(os.path.join(SCR_DIR, "mol.qin")).as_dict()
        )


@skip_if_no_openbabel
class OptFFTestComplexLinkedChangeNsegTest(TestCase):
    def setUp(self) -> None:
        os.makedirs(SCR_DIR)
        shutil.copyfile(f"{TEST_DIR}/FF_complex/mol.qin.opt_0", f"{SCR_DIR}/mol.qin")
        shutil.copyfile(f"{TEST_DIR}/FF_complex/mol.qin.opt_0", f"{SCR_DIR}/mol.qin.opt_0")
        shutil.copyfile(f"{TEST_DIR}/FF_complex/mol.qin.freq_0", f"{SCR_DIR}/mol.qin.freq_0")
        shutil.copyfile(f"{TEST_DIR}/FF_complex/mol.qin.opt_1", f"{SCR_DIR}/mol.qin.opt_1")
        shutil.copyfile(f"{TEST_DIR}/FF_complex/mol.qin.freq_1", f"{SCR_DIR}/mol.qin.freq_1")
        shutil.copyfile(f"{TEST_DIR}/FF_complex/mol.qout.opt_0", f"{SCR_DIR}/mol.qout.opt_0")
        shutil.copyfile(f"{TEST_DIR}/FF_complex/mol.qout.freq_0", f"{SCR_DIR}/mol.qout.freq_0")
        shutil.copyfile(f"{TEST_DIR}/FF_complex/mol.qout.opt_1", f"{SCR_DIR}/mol.qout.opt_1")
        shutil.copyfile(f"{TEST_DIR}/FF_complex/mol.qout.freq_1", f"{SCR_DIR}/mol.qout.freq_1")
        os.chdir(SCR_DIR)

    def tearDown(self) -> None:
        os.chdir(CWD)
        shutil.rmtree(SCR_DIR)

    def test_OptFF(self) -> None:
        job = QCJob.opt_with_frequency_flattener(
            qchem_command="qchem",
            max_cores=32,
            input_file="mol.qin",
            output_file="mol.qout",
            linked=True,
        )
        expected_next = QCJob(
            qchem_command="qchem",
            max_cores=32,
            multimode="openmp",
            input_file="mol.qin",
            output_file="mol.qout",
            suffix=".opt_0",
            backup=True,
            save_scratch=True,
        ).as_dict()
        assert next(job).as_dict() == expected_next
        expected_next = QCJob(
            qchem_command="qchem",
            max_cores=32,
            multimode="openmp",
            input_file="mol.qin",
            output_file="mol.qout",
            suffix=".freq_0",
            backup=False,
            save_scratch=True,
        ).as_dict()
        assert next(job).as_dict() == expected_next
        assert (
            QCInput.from_file(f"{TEST_DIR}/FF_complex/mol.qin.freq_0_ref").as_dict()
            == QCInput.from_file(os.path.join(SCR_DIR, "mol.qin")).as_dict()
        )
        expected_next = QCJob(
            qchem_command="qchem",
            max_cores=32,
            multimode="openmp",
            input_file="mol.qin",
            output_file="mol.qout",
            suffix=".opt_1",
            backup=False,
            save_scratch=True,
        ).as_dict()
        assert next(job).as_dict() == expected_next
        assert (
            QCInput.from_file(f"{TEST_DIR}/FF_complex/mol.qin.opt_1").as_dict()
            == QCInput.from_file(os.path.join(SCR_DIR, "mol.qin")).as_dict()
        )
        expected_next = QCJob(
            qchem_command="qchem",
            max_cores=32,
            multimode="openmp",
            input_file="mol.qin",
            output_file="mol.qout",
            suffix=".freq_1",
            backup=False,
            save_scratch=True,
        ).as_dict()
        assert next(job).as_dict() == expected_next
        assert (
            QCInput.from_file(f"{TEST_DIR}/FF_complex/mol.qin.freq_1").as_dict()
            == QCInput.from_file(os.path.join(SCR_DIR, "mol.qin")).as_dict()
        )


@skip_if_no_openbabel
class OptFFTest(TestCase):
    def setUp(self) -> None:
        os.makedirs(SCR_DIR)
        shutil.copyfile(f"{TEST_DIR}/FF_working/test.qin", f"{SCR_DIR}/test.qin")
        shutil.copyfile(f"{TEST_DIR}/FF_working/test.qout.opt_0", f"{SCR_DIR}/test.qout.opt_0")
        shutil.copyfile(f"{TEST_DIR}/FF_working/test.qout.freq_0", f"{SCR_DIR}/test.qout.freq_0")
        shutil.copyfile(f"{TEST_DIR}/FF_working/test.qin.freq_0", f"{SCR_DIR}/test.qin.freq_0")
        shutil.copyfile(f"{TEST_DIR}/FF_working/test.qin.freq_1", f"{SCR_DIR}/test.qin.freq_1")
        shutil.copyfile(f"{TEST_DIR}/FF_working/test.qout.opt_1", f"{SCR_DIR}/test.qout.opt_1")
        shutil.copyfile(f"{TEST_DIR}/FF_working/test.qout.freq_1", f"{SCR_DIR}/test.qout.freq_1")
        os.chdir(SCR_DIR)

    def tearDown(self) -> None:
        os.chdir(CWD)
        shutil.rmtree(SCR_DIR)

    def test_OptFF(self) -> None:
        job = QCJob.opt_with_frequency_flattener(
            qchem_command="qchem",
            max_cores=32,
            input_file="test.qin",
            output_file="test.qout",
            linked=False,
        )
        expected_next = QCJob(
            qchem_command="qchem",
            max_cores=32,
            multimode="openmp",
            input_file="test.qin",
            output_file="test.qout",
            suffix=".opt_0",
            backup=True,
        ).as_dict()
        assert next(job).as_dict() == expected_next
        expected_next = QCJob(
            qchem_command="qchem",
            max_cores=32,
            multimode="openmp",
            input_file="test.qin",
            output_file="test.qout",
            suffix=".freq_0",
            backup=False,
        ).as_dict()
        assert next(job).as_dict() == expected_next
        assert (
            QCInput.from_file(f"{TEST_DIR}/FF_working/test.qin.freq_0").as_dict()
            == QCInput.from_file(os.path.join(SCR_DIR, "test.qin")).as_dict()
        )
        expected_next = QCJob(
            qchem_command="qchem",
            max_cores=32,
            multimode="openmp",
            input_file="test.qin",
            output_file="test.qout",
            suffix=".opt_1",
            backup=False,
        ).as_dict()
        assert next(job).as_dict() == expected_next
        assert (
            QCInput.from_file(f"{TEST_DIR}/FF_working/test.qin.opt_1").as_dict()
            == QCInput.from_file(os.path.join(SCR_DIR, "test.qin")).as_dict()
        )
        expected_next = QCJob(
            qchem_command="qchem",
            max_cores=32,
            multimode="openmp",
            input_file="test.qin",
            output_file="test.qout",
            suffix=".freq_1",
            backup=False,
        ).as_dict()
        assert next(job).as_dict() == expected_next
        assert (
            QCInput.from_file(f"{TEST_DIR}/FF_working/test.qin.freq_1").as_dict()
            == QCInput.from_file(os.path.join(SCR_DIR, "test.qin")).as_dict()
        )
        with pytest.raises(StopIteration):
            next(job)


@skip_if_no_openbabel
class OptFFTest1(TestCase):
    def setUp(self) -> None:
        os.makedirs(SCR_DIR)
        shutil.copyfile(f"{TEST_DIR}/2620_complete/mol.qin.orig", f"{SCR_DIR}/mol.qin")
        shutil.copyfile(f"{TEST_DIR}/2620_complete/mol.qout.opt_0", f"{SCR_DIR}/mol.qout.opt_0")
        os.chdir(SCR_DIR)

    def tearDown(self) -> None:
        os.chdir(CWD)
        shutil.rmtree(SCR_DIR)

    def test_OptFF(self) -> None:
        job = QCJob.opt_with_frequency_flattener(
            qchem_command="qchem -slurm", max_cores=32, input_file="mol.qin", output_file="mol.qout", linked=False
        )
        expected_next = QCJob(
            qchem_command="qchem -slurm",
            max_cores=32,
            multimode="openmp",
            input_file="mol.qin",
            output_file="mol.qout",
            suffix=".opt_0",
            backup=True,
        ).as_dict()
        assert next(job).as_dict() == expected_next
        with pytest.raises(StopIteration):
            next(job)


@skip_if_no_openbabel
class OptFFTest2(TestCase):
    def setUp(self) -> None:
        os.makedirs(SCR_DIR)
        shutil.copyfile(f"{TEST_DIR}/disconnected_but_converged/mol.qin.orig", f"{SCR_DIR}/mol.qin")
        shutil.copyfile(f"{TEST_DIR}/disconnected_but_converged/mol.qout.opt_0", f"{SCR_DIR}/mol.qout.opt_0")
        shutil.copyfile(f"{TEST_DIR}/disconnected_but_converged/mol.qout.freq_0", f"{SCR_DIR}/mol.qout.freq_0")
        shutil.copyfile(f"{TEST_DIR}/disconnected_but_converged/mol.qin.freq_0", f"{SCR_DIR}/mol.qin.freq_0")
        os.chdir(SCR_DIR)

    def tearDown(self) -> None:
        os.chdir(CWD)
        shutil.rmtree(SCR_DIR)

    def test_OptFF(self) -> None:
        job = QCJob.opt_with_frequency_flattener(
            qchem_command="qchem -slurm",
            max_cores=32,
            input_file="mol.qin",
            output_file="mol.qout",
            linked=False,
        )
        expected_next = QCJob(
            qchem_command="qchem -slurm",
            max_cores=32,
            multimode="openmp",
            input_file="mol.qin",
            output_file="mol.qout",
            suffix=".opt_0",
            backup=True,
        ).as_dict()
        assert next(job).as_dict() == expected_next
        expected_next = QCJob(
            qchem_command="qchem -slurm",
            max_cores=32,
            multimode="openmp",
            input_file="mol.qin",
            output_file="mol.qout",
            suffix=".freq_0",
            backup=False,
        ).as_dict()
        assert next(job).as_dict() == expected_next
        assert (
            QCInput.from_file(f"{TEST_DIR}/disconnected_but_converged/mol.qin.freq_0").as_dict()
            == QCInput.from_file(os.path.join(SCR_DIR, "mol.qin")).as_dict()
        )
        with pytest.raises(StopIteration):
            next(job)


@skip_if_no_openbabel
class OptFFTestSwitching(TestCase):
    def setUp(self) -> None:
        os.makedirs(SCR_DIR)
        shutil.copyfile(f"{TEST_DIR}/FF_switching/mol.qin.orig", f"{SCR_DIR}/mol.qin")
        shutil.copyfile(f"{TEST_DIR}/FF_switching/mol.qout.opt_0", f"{SCR_DIR}/mol.qout.opt_0")
        shutil.copyfile(f"{TEST_DIR}/FF_switching/mol.qout.freq_0", f"{SCR_DIR}/mol.qout.freq_0")
        shutil.copyfile(f"{TEST_DIR}/FF_switching/mol.qin.freq_0", f"{SCR_DIR}/mol.qin.freq_0")
        shutil.copyfile(f"{TEST_DIR}/FF_switching/mol.qin.freq_1", f"{SCR_DIR}/mol.qin.freq_1")
        shutil.copyfile(f"{TEST_DIR}/FF_switching/mol.qin.freq_2", f"{SCR_DIR}/mol.qin.freq_2")
        shutil.copyfile(f"{TEST_DIR}/FF_switching/mol.qout.opt_1", f"{SCR_DIR}/mol.qout.opt_1")
        shutil.copyfile(f"{TEST_DIR}/FF_switching/mol.qout.freq_1", f"{SCR_DIR}/mol.qout.freq_1")
        shutil.copyfile(f"{TEST_DIR}/FF_switching/mol.qout.opt_2", f"{SCR_DIR}/mol.qout.opt_2")
        shutil.copyfile(f"{TEST_DIR}/FF_switching/mol.qout.freq_2", f"{SCR_DIR}/mol.qout.freq_2")
        os.chdir(SCR_DIR)

    def tearDown(self) -> None:
        os.chdir(CWD)
        shutil.rmtree(SCR_DIR)

    def test_OptFF(self) -> None:
        job = QCJob.opt_with_frequency_flattener(
            qchem_command="qchem -slurm",
            max_cores=32,
            input_file="mol.qin",
            output_file="mol.qout",
            linked=False,
        )
        expected_next = QCJob(
            qchem_command="qchem -slurm",
            max_cores=32,
            multimode="openmp",
            input_file="mol.qin",
            output_file="mol.qout",
            suffix=".opt_0",
            backup=True,
        ).as_dict()
        assert next(job).as_dict() == expected_next
        expected_next = QCJob(
            qchem_command="qchem -slurm",
            max_cores=32,
            multimode="openmp",
            input_file="mol.qin",
            output_file="mol.qout",
            suffix=".freq_0",
            backup=False,
        ).as_dict()
        assert next(job).as_dict() == expected_next
        assert (
            QCInput.from_file(f"{TEST_DIR}/FF_switching/mol.qin.freq_0").as_dict()
            == QCInput.from_file(os.path.join(SCR_DIR, "mol.qin")).as_dict()
        )
        expected_next = QCJob(
            qchem_command="qchem -slurm",
            max_cores=32,
            multimode="openmp",
            input_file="mol.qin",
            output_file="mol.qout",
            suffix=".opt_1",
            backup=False,
        ).as_dict()
        assert next(job).as_dict() == expected_next
        assert (
            QCInput.from_file(f"{TEST_DIR}/FF_switching/mol.qin.opt_1").as_dict()
            == QCInput.from_file(os.path.join(SCR_DIR, "mol.qin")).as_dict()
        )
        expected_next = QCJob(
            qchem_command="qchem -slurm",
            max_cores=32,
            multimode="openmp",
            input_file="mol.qin",
            output_file="mol.qout",
            suffix=".freq_1",
            backup=False,
        ).as_dict()
        assert next(job).as_dict() == expected_next
        assert (
            QCInput.from_file(f"{TEST_DIR}/FF_switching/mol.qin.freq_1").as_dict()
            == QCInput.from_file(os.path.join(SCR_DIR, "mol.qin")).as_dict()
        )
        expected_next = QCJob(
            qchem_command="qchem -slurm",
            max_cores=32,
            multimode="openmp",
            input_file="mol.qin",
            output_file="mol.qout",
            suffix=".opt_2",
            backup=False,
        ).as_dict()
        assert next(job).as_dict() == expected_next
        assert (
            QCInput.from_file(f"{TEST_DIR}/FF_switching/mol.qin.opt_2").as_dict()
            == QCInput.from_file(os.path.join(SCR_DIR, "mol.qin")).as_dict()
        )
        expected_next = QCJob(
            qchem_command="qchem -slurm",
            max_cores=32,
            multimode="openmp",
            input_file="mol.qin",
            output_file="mol.qout",
            suffix=".freq_2",
            backup=False,
        ).as_dict()
        assert next(job).as_dict() == expected_next
        assert (
            QCInput.from_file(f"{TEST_DIR}/FF_switching/mol.qin.freq_2").as_dict()
            == QCInput.from_file(os.path.join(SCR_DIR, "mol.qin")).as_dict()
        )
        with pytest.raises(StopIteration):
            next(job)


@skip_if_no_openbabel
class OptFFTest6004(TestCase):
    def setUp(self) -> None:
        os.makedirs(SCR_DIR)
        shutil.copyfile(f"{TEST_DIR}/6004_frag12/mol.qin.orig", f"{SCR_DIR}/mol.qin")
        shutil.copyfile(f"{TEST_DIR}/6004_frag12/mol.qout.opt_0", f"{SCR_DIR}/mol.qout.opt_0")
        shutil.copyfile(f"{TEST_DIR}/6004_frag12/mol.qout.freq_0", f"{SCR_DIR}/mol.qout.freq_0")
        shutil.copyfile(f"{TEST_DIR}/6004_frag12/mol.qin.freq_0", f"{SCR_DIR}/mol.qin.freq_0")
        shutil.copyfile(f"{TEST_DIR}/6004_frag12/mol.qin.freq_1", f"{SCR_DIR}/mol.qin.freq_1")
        shutil.copyfile(f"{TEST_DIR}/6004_frag12/mol.qin.freq_2", f"{SCR_DIR}/mol.qin.freq_2")
        shutil.copyfile(f"{TEST_DIR}/6004_frag12/mol.qout.opt_1", f"{SCR_DIR}/mol.qout.opt_1")
        shutil.copyfile(f"{TEST_DIR}/6004_frag12/mol.qout.freq_1", f"{SCR_DIR}/mol.qout.freq_1")
        shutil.copyfile(f"{TEST_DIR}/6004_frag12/mol.qout.opt_2", f"{SCR_DIR}/mol.qout.opt_2")
        shutil.copyfile(f"{TEST_DIR}/6004_frag12/mol.qout.freq_2", f"{SCR_DIR}/mol.qout.freq_2")
        os.chdir(SCR_DIR)

    def tearDown(self) -> None:
        os.chdir(CWD)
        shutil.rmtree(SCR_DIR)

    def test_OptFF(self) -> None:
        job = QCJob.opt_with_frequency_flattener(
            qchem_command="qchem -slurm",
            max_cores=32,
            input_file="mol.qin",
            output_file="mol.qout",
            linked=False,
        )
        expected_next = QCJob(
            qchem_command="qchem -slurm",
            max_cores=32,
            multimode="openmp",
            input_file="mol.qin",
            output_file="mol.qout",
            suffix=".opt_0",
            backup=True,
        ).as_dict()
        assert next(job).as_dict() == expected_next
        expected_next = QCJob(
            qchem_command="qchem -slurm",
            max_cores=32,
            multimode="openmp",
            input_file="mol.qin",
            output_file="mol.qout",
            suffix=".freq_0",
            backup=False,
        ).as_dict()
        assert next(job).as_dict() == expected_next
        assert (
            QCInput.from_file(f"{TEST_DIR}/6004_frag12/mol.qin.freq_0").as_dict()
            == QCInput.from_file(os.path.join(SCR_DIR, "mol.qin")).as_dict()
        )
        expected_next = QCJob(
            qchem_command="qchem -slurm",
            max_cores=32,
            multimode="openmp",
            input_file="mol.qin",
            output_file="mol.qout",
            suffix=".opt_1",
            backup=False,
        ).as_dict()
        assert next(job).as_dict() == expected_next
        assert (
            QCInput.from_file(f"{TEST_DIR}/6004_frag12/mol.qin.opt_1").as_dict()
            == QCInput.from_file(os.path.join(SCR_DIR, "mol.qin")).as_dict()
        )
        expected_next = QCJob(
            qchem_command="qchem -slurm",
            max_cores=32,
            multimode="openmp",
            input_file="mol.qin",
            output_file="mol.qout",
            suffix=".freq_1",
            backup=False,
        ).as_dict()
        assert next(job).as_dict() == expected_next
        assert (
            QCInput.from_file(f"{TEST_DIR}/6004_frag12/mol.qin.freq_1").as_dict()
            == QCInput.from_file(os.path.join(SCR_DIR, "mol.qin")).as_dict()
        )
        expected_next = QCJob(
            qchem_command="qchem -slurm",
            max_cores=32,
            multimode="openmp",
            input_file="mol.qin",
            output_file="mol.qout",
            suffix=".opt_2",
            backup=False,
        ).as_dict()
        assert next(job).as_dict() == expected_next
        assert (
            QCInput.from_file(f"{TEST_DIR}/6004_frag12/mol.qin.opt_2").as_dict()
            == QCInput.from_file(os.path.join(SCR_DIR, "mol.qin")).as_dict()
        )
        expected_next = QCJob(
            qchem_command="qchem -slurm",
            max_cores=32,
            multimode="openmp",
            input_file="mol.qin",
            output_file="mol.qout",
            suffix=".freq_2",
            backup=False,
        ).as_dict()
        assert next(job).as_dict() == expected_next
        assert (
            QCInput.from_file(f"{TEST_DIR}/6004_frag12/mol.qin.freq_2").as_dict()
            == QCInput.from_file(os.path.join(SCR_DIR, "mol.qin")).as_dict()
        )


@skip_if_no_openbabel
class OptFFTest5952(TestCase):
    def setUp(self) -> None:
        os.makedirs(SCR_DIR)
        shutil.copyfile(f"{TEST_DIR}/5952_frag16/mol.qin.orig", f"{SCR_DIR}/mol.qin")
        shutil.copyfile(f"{TEST_DIR}/5952_frag16/mol.qout.opt_0", f"{SCR_DIR}/mol.qout.opt_0")
        shutil.copyfile(f"{TEST_DIR}/5952_frag16/mol.qout.freq_0", f"{SCR_DIR}/mol.qout.freq_0")
        shutil.copyfile(f"{TEST_DIR}/5952_frag16/mol.qin.freq_0", f"{SCR_DIR}/mol.qin.freq_0")
        os.chdir(SCR_DIR)

    def tearDown(self) -> None:
        os.chdir(CWD)
        shutil.rmtree(SCR_DIR)

    def test_OptFF(self) -> None:
        job = QCJob.opt_with_frequency_flattener(
            qchem_command="qchem -slurm",
            max_cores=32,
            input_file="mol.qin",
            output_file="mol.qout",
            linked=False,
        )
        expected_next = QCJob(
            qchem_command="qchem -slurm",
            max_cores=32,
            multimode="openmp",
            input_file="mol.qin",
            output_file="mol.qout",
            suffix=".opt_0",
            backup=True,
        ).as_dict()
        assert next(job).as_dict() == expected_next
        expected_next = QCJob(
            qchem_command="qchem -slurm",
            max_cores=32,
            multimode="openmp",
            input_file="mol.qin",
            output_file="mol.qout",
            suffix=".freq_0",
            backup=False,
        ).as_dict()
        assert next(job).as_dict() == expected_next
        assert (
            QCInput.from_file(f"{SCR_DIR}/mol.qin.freq_0").as_dict()
            == QCInput.from_file(os.path.join(SCR_DIR, "mol.qin")).as_dict()
        )
        with pytest.raises(StopIteration):
            next(job)


@skip_if_no_openbabel
class OptFFTest5690(TestCase):
    def setUp(self) -> None:
        os.makedirs(SCR_DIR)
        shutil.copyfile(f"{TEST_DIR}/5690_frag18/mol.qin.orig", f"{SCR_DIR}/mol.qin")
        shutil.copyfile(f"{TEST_DIR}/5690_frag18/mol.qout.opt_0", f"{SCR_DIR}/mol.qout.opt_0")
        shutil.copyfile(f"{TEST_DIR}/5690_frag18/mol.qout.freq_0", f"{SCR_DIR}/mol.qout.freq_0")
        shutil.copyfile(f"{TEST_DIR}/5690_frag18/mol.qin.freq_0", f"{SCR_DIR}/mol.qin.freq_0")
        shutil.copyfile(f"{TEST_DIR}/5690_frag18/mol.qin.freq_1", f"{SCR_DIR}/mol.qin.freq_1")
        shutil.copyfile(f"{TEST_DIR}/5690_frag18/mol.qin.freq_2", f"{SCR_DIR}/mol.qin.freq_2")
        shutil.copyfile(f"{TEST_DIR}/5690_frag18/mol.qout.opt_1", f"{SCR_DIR}/mol.qout.opt_1")
        shutil.copyfile(f"{TEST_DIR}/5690_frag18/mol.qout.freq_1", f"{SCR_DIR}/mol.qout.freq_1")
        shutil.copyfile(f"{TEST_DIR}/5690_frag18/mol.qout.opt_2", f"{SCR_DIR}/mol.qout.opt_2")
        shutil.copyfile(f"{TEST_DIR}/5690_frag18/mol.qout.freq_2", f"{SCR_DIR}/mol.qout.freq_2")
        os.chdir(SCR_DIR)

    def tearDown(self) -> None:
        os.chdir(CWD)
        shutil.rmtree(SCR_DIR)

    def test_OptFF(self) -> None:
        job = QCJob.opt_with_frequency_flattener(
            qchem_command="qchem -slurm",
            max_cores=32,
            input_file="mol.qin",
            output_file="mol.qout",
            linked=False,
        )
        expected_next = QCJob(
            qchem_command="qchem -slurm",
            max_cores=32,
            multimode="openmp",
            input_file="mol.qin",
            output_file="mol.qout",
            suffix=".opt_0",
            backup=True,
        ).as_dict()
        assert next(job).as_dict() == expected_next
        expected_next = QCJob(
            qchem_command="qchem -slurm",
            max_cores=32,
            multimode="openmp",
            input_file="mol.qin",
            output_file="mol.qout",
            suffix=".freq_0",
            backup=False,
        ).as_dict()
        assert next(job).as_dict() == expected_next
        assert (
            QCInput.from_file(f"{TEST_DIR}/5690_frag18/mol.qin.freq_0").as_dict()
            == QCInput.from_file(os.path.join(SCR_DIR, "mol.qin")).as_dict()
        )
        expected_next = QCJob(
            qchem_command="qchem -slurm",
            max_cores=32,
            multimode="openmp",
            input_file="mol.qin",
            output_file="mol.qout",
            suffix=".opt_1",
            backup=False,
        ).as_dict()
        assert next(job).as_dict() == expected_next
        assert (
            QCInput.from_file(f"{TEST_DIR}/5690_frag18/mol.qin.opt_1").as_dict()
            == QCInput.from_file(os.path.join(SCR_DIR, "mol.qin")).as_dict()
        )
        expected_next = QCJob(
            qchem_command="qchem -slurm",
            max_cores=32,
            multimode="openmp",
            input_file="mol.qin",
            output_file="mol.qout",
            suffix=".freq_1",
            backup=False,
        ).as_dict()
        assert next(job).as_dict() == expected_next
        assert (
            QCInput.from_file(f"{TEST_DIR}/5690_frag18/mol.qin.freq_1").as_dict()
            == QCInput.from_file(os.path.join(SCR_DIR, "mol.qin")).as_dict()
        )
        expected_next = QCJob(
            qchem_command="qchem -slurm",
            max_cores=32,
            multimode="openmp",
            input_file="mol.qin",
            output_file="mol.qout",
            suffix=".opt_2",
            backup=False,
        ).as_dict()
        assert next(job).as_dict() == expected_next
        assert (
            QCInput.from_file(f"{TEST_DIR}/5690_frag18/mol.qin.opt_2").as_dict()
            == QCInput.from_file(os.path.join(SCR_DIR, "mol.qin")).as_dict()
        )
        expected_next = QCJob(
            qchem_command="qchem -slurm",
            max_cores=32,
            multimode="openmp",
            input_file="mol.qin",
            output_file="mol.qout",
            suffix=".freq_2",
            backup=False,
        ).as_dict()
        assert next(job).as_dict() == expected_next
        assert (
            QCInput.from_file(f"{TEST_DIR}/5690_frag18/mol.qin.freq_2").as_dict()
            == QCInput.from_file(os.path.join(SCR_DIR, "mol.qin")).as_dict()
        )
<<<<<<< HEAD
        with pytest.raises(ValueError, match=r"ERROR: Can't deal with multiple neg frequencies yet! Exiting..."):
=======
        with pytest.raises(ValueError, match=r"ERROR: Can't deal with multiple neg frequencies yet! Exiting\.\.\."):
>>>>>>> 312d4cff
            next(job)


@skip_if_no_openbabel
class OptFFSmallNegFreqTest(TestCase):
    def setUp(self) -> None:
        os.makedirs(f"{SCR_DIR}/scratch", exist_ok=True)
        shutil.copyfile(f"{TEST_DIR}/small_neg_freq/mol.qin.orig", f"{SCR_DIR}/mol.qin")
        shutil.copyfile(f"{TEST_DIR}/small_neg_freq/mol.qin.opt_0", f"{SCR_DIR}/mol.qin.opt_0")
        shutil.copyfile(f"{TEST_DIR}/small_neg_freq/mol.qout.opt_0", f"{SCR_DIR}/mol.qout.opt_0")
        shutil.copyfile(f"{TEST_DIR}/small_neg_freq/mol.qout.freq_0", f"{SCR_DIR}/mol.qout.freq_0")
        shutil.copyfile(f"{TEST_DIR}/small_neg_freq/mol.qout.opt_1", f"{SCR_DIR}/mol.qout.opt_1")
        shutil.copyfile(f"{TEST_DIR}/small_neg_freq/mol.qout.freq_1", f"{SCR_DIR}/mol.qout.freq_1")
        shutil.copyfile(f"{TEST_DIR}/small_neg_freq/mol.qout.opt_2", f"{SCR_DIR}/mol.qout.opt_2")
        shutil.copyfile(f"{TEST_DIR}/small_neg_freq/mol.qout.freq_2", f"{SCR_DIR}/mol.qout.freq_2")
        os.chdir(SCR_DIR)

    def tearDown(self) -> None:
        os.chdir(CWD)
        shutil.rmtree(SCR_DIR)

    def test_OptFF(self) -> None:
        job = QCJob.opt_with_frequency_flattener(
            qchem_command="qchem -slurm",
            max_cores=32,
            input_file="mol.qin",
            output_file="mol.qout",
            linked=True,
        )
        expected_next = QCJob(
            qchem_command="qchem -slurm",
            max_cores=32,
            multimode="openmp",
            input_file="mol.qin",
            output_file="mol.qout",
            suffix=".opt_0",
            save_scratch=True,
            backup=True,
        ).as_dict()
        assert next(job).as_dict() == expected_next
        expected_next = QCJob(
            qchem_command="qchem -slurm",
            max_cores=32,
            multimode="openmp",
            input_file="mol.qin",
            output_file="mol.qout",
            suffix=".freq_0",
            save_scratch=True,
            backup=False,
        ).as_dict()
        assert next(job).as_dict() == expected_next
        assert (
            QCInput.from_file(f"{TEST_DIR}/small_neg_freq/mol.qin.freq_0").as_dict()
            == QCInput.from_file(os.path.join(SCR_DIR, "mol.qin")).as_dict()
        )
        shutil.copyfile(
            os.path.join(SCR_DIR, "mol.qin"),
            os.path.join(SCR_DIR, "mol.qin.freq_0"),
        )
        expected_next = QCJob(
            qchem_command="qchem -slurm",
            max_cores=32,
            multimode="openmp",
            input_file="mol.qin",
            output_file="mol.qout",
            suffix=".opt_1",
            save_scratch=True,
            backup=False,
        ).as_dict()
        assert next(job).as_dict() == expected_next
        assert (
            QCInput.from_file(f"{TEST_DIR}/small_neg_freq/mol.qin.opt_1").as_dict()
            == QCInput.from_file(os.path.join(SCR_DIR, "mol.qin")).as_dict()
        )
        shutil.copyfile(
            os.path.join(SCR_DIR, "mol.qin"),
            os.path.join(SCR_DIR, "mol.qin.opt_1"),
        )
        expected_next = QCJob(
            qchem_command="qchem -slurm",
            max_cores=32,
            multimode="openmp",
            input_file="mol.qin",
            output_file="mol.qout",
            suffix=".freq_1",
            save_scratch=True,
            backup=False,
        ).as_dict()
        assert next(job).as_dict() == expected_next
        assert (
            QCInput.from_file(f"{TEST_DIR}/small_neg_freq/mol.qin.freq_1").as_dict()
            == QCInput.from_file(os.path.join(SCR_DIR, "mol.qin")).as_dict()
        )
        shutil.copyfile(
            os.path.join(SCR_DIR, "mol.qin"),
            os.path.join(SCR_DIR, "mol.qin.freq_1"),
        )
        expected_next = QCJob(
            qchem_command="qchem -slurm",
            max_cores=32,
            multimode="openmp",
            input_file="mol.qin",
            output_file="mol.qout",
            suffix=".opt_2",
            save_scratch=True,
            backup=False,
        ).as_dict()
        assert next(job).as_dict() == expected_next
        assert (
            QCInput.from_file(f"{TEST_DIR}/small_neg_freq/mol.qin.opt_2").as_dict()
            == QCInput.from_file(os.path.join(SCR_DIR, "mol.qin")).as_dict()
        )
        shutil.copyfile(
            os.path.join(SCR_DIR, "mol.qin"),
            os.path.join(SCR_DIR, "mol.qin.opt_2"),
        )
        expected_next = QCJob(
            qchem_command="qchem -slurm",
            max_cores=32,
            multimode="openmp",
            input_file="mol.qin",
            output_file="mol.qout",
            suffix=".freq_2",
            save_scratch=True,
            backup=False,
        ).as_dict()
        assert next(job).as_dict() == expected_next
        assert (
            QCInput.from_file(f"{TEST_DIR}/small_neg_freq/mol.qin.freq_2").as_dict()
            == QCInput.from_file(os.path.join(SCR_DIR, "mol.qin")).as_dict()
        )
        shutil.copyfile(
            os.path.join(SCR_DIR, "mol.qin"),
            os.path.join(SCR_DIR, "mol.qin.freq_2"),
        )
        with pytest.raises(StopIteration):
            next(job)


@skip_if_no_openbabel
class OptFFSingleFreqFragsTest(TestCase):
    def setUp(self) -> None:
        os.makedirs(f"{SCR_DIR}/scratch", exist_ok=True)
        shutil.copyfile(f"{TEST_DIR}/single_freq_frag/mol.qin.orig", f"{SCR_DIR}/mol.qin")
        shutil.copyfile(f"{TEST_DIR}/single_freq_frag/mol.qin.opt_0", f"{SCR_DIR}/mol.qin.opt_0")
        shutil.copyfile(f"{TEST_DIR}/single_freq_frag/mol.qout.opt_0", f"{SCR_DIR}/mol.qout.opt_0")
        shutil.copyfile(f"{TEST_DIR}/single_freq_frag/mol.qin.freq_0", f"{SCR_DIR}/mol.qin.freq_0")
        shutil.copyfile(f"{TEST_DIR}/single_freq_frag/mol.qout.freq_0", f"{SCR_DIR}/mol.qout.freq_0")

        os.chdir(SCR_DIR)

    def tearDown(self) -> None:
        os.chdir(CWD)
        shutil.rmtree(SCR_DIR)

    def test_OptFF(self) -> None:
        job = QCJob.opt_with_frequency_flattener(
            qchem_command="qchem -slurm",
            max_cores=32,
            input_file="mol.qin",
            output_file="mol.qout",
            linked=True,
        )
        expected_next = QCJob(
            qchem_command="qchem -slurm",
            max_cores=32,
            multimode="openmp",
            input_file="mol.qin",
            output_file="mol.qout",
            suffix=".opt_0",
            save_scratch=True,
            backup=True,
        ).as_dict()
        assert next(job).as_dict() == expected_next
        expected_next = QCJob(
            qchem_command="qchem -slurm",
            max_cores=32,
            multimode="openmp",
            input_file="mol.qin",
            output_file="mol.qout",
            suffix=".freq_0",
            save_scratch=True,
            backup=False,
        ).as_dict()
        assert next(job).as_dict() == expected_next
        assert (
            QCInput.from_file(f"{TEST_DIR}/single_freq_frag/mol.qin.freq_0").as_dict()
            == QCInput.from_file(f"{SCR_DIR}/mol.qin").as_dict()
        )
        shutil.copyfile(f"{SCR_DIR}/mol.qin", f"{SCR_DIR}/mol.qin.freq_0")

        with pytest.raises(StopIteration):
            next(job)


@skip_if_no_openbabel
class TSFFTest(TestCase):
    def setUp(self) -> None:
        os.makedirs(SCR_DIR)
        shutil.copyfile(f"{TEST_DIR}/fftsopt_no_freqfirst/mol.qin.freq_0", f"{SCR_DIR}/test.qin")
        shutil.copyfile(f"{TEST_DIR}/fftsopt_no_freqfirst/mol.qout.ts_0", f"{SCR_DIR}/test.qout.ts_0")
        shutil.copyfile(f"{TEST_DIR}/fftsopt_no_freqfirst/mol.qout.freq_0", f"{SCR_DIR}/test.qout.freq_0")
        shutil.copyfile(f"{TEST_DIR}/fftsopt_no_freqfirst/mol.qin.freq_0", f"{SCR_DIR}/test.qin.freq_0")
        os.chdir(SCR_DIR)

    def tearDown(self) -> None:
        os.chdir(CWD)
        shutil.rmtree(SCR_DIR)

    def test_OptFF(self) -> None:
        job = QCJob.opt_with_frequency_flattener(
            qchem_command="qchem",
            max_cores=32,
            input_file="test.qin",
            output_file="test.qout",
            linked=False,
            transition_state=True,
        )
        expected_next = QCJob(
            qchem_command="qchem",
            max_cores=32,
            multimode="openmp",
            input_file="test.qin",
            output_file="test.qout",
            suffix=".ts_0",
            backup=True,
        ).as_dict()
        assert next(job).as_dict() == expected_next
        expected_next = QCJob(
            qchem_command="qchem",
            max_cores=32,
            multimode="openmp",
            input_file="test.qin",
            output_file="test.qout",
            suffix=".freq_0",
            backup=False,
        ).as_dict()
        assert next(job).as_dict() == expected_next
        assert (
            QCInput.from_file(f"{TEST_DIR}/fftsopt_no_freqfirst/mol.qin.freq_0").as_dict()
            == QCInput.from_file(f"{SCR_DIR}/test.qin").as_dict()
        )
        with pytest.raises(StopIteration):
            next(job)


@skip_if_no_openbabel
class TSFFFreqfirstTest(TestCase):
    def setUp(self) -> None:
        os.makedirs(f"{SCR_DIR}/scratch", exist_ok=True)
        shutil.copyfile(f"{TEST_DIR}/fftsopt_freqfirst/mol.qin.orig", f"{SCR_DIR}/mol.qin")
        shutil.copyfile(f"{TEST_DIR}/fftsopt_freqfirst/mol.qin.freq_pre", f"{SCR_DIR}/mol.qin.freq_pre")
        shutil.copyfile(f"{TEST_DIR}/fftsopt_freqfirst/mol.qout.freq_pre", f"{SCR_DIR}/mol.qout.freq_pre")
        shutil.copyfile(f"{TEST_DIR}/fftsopt_freqfirst/mol.qout.ts_0", f"{SCR_DIR}/mol.qout.ts_0")
        shutil.copyfile(f"{TEST_DIR}/fftsopt_freqfirst/mol.qout.freq_0", f"{SCR_DIR}/mol.qout.freq_0")
        os.chdir(SCR_DIR)

    def tearDown(self) -> None:
        os.chdir(CWD)
        shutil.rmtree(SCR_DIR)

    def test_OptFF(self) -> None:
        job = QCJob.opt_with_frequency_flattener(
            qchem_command="qchem -slurm",
            max_cores=32,
            input_file="mol.qin",
            output_file="mol.qout",
            linked=True,
            transition_state=True,
            freq_before_opt=True,
        )
        expected_next = QCJob(
            qchem_command="qchem -slurm",
            max_cores=32,
            multimode="openmp",
            input_file="mol.qin",
            output_file="mol.qout",
            suffix=".freq_pre",
            save_scratch=True,
            backup=True,
        ).as_dict()
        assert next(job).as_dict() == expected_next
        expected_next = QCJob(
            qchem_command="qchem -slurm",
            max_cores=32,
            multimode="openmp",
            input_file="mol.qin",
            output_file="mol.qout",
            suffix=".ts_0",
            save_scratch=True,
            backup=False,
        ).as_dict()
        assert next(job).as_dict() == expected_next
        assert (
            QCInput.from_file(f"{TEST_DIR}/fftsopt_freqfirst/mol.qin.ts_0").as_dict()
            == QCInput.from_file(f"{SCR_DIR}/mol.qin").as_dict()
        )
        shutil.copyfile(f"{SCR_DIR}/mol.qin", f"{SCR_DIR}/mol.qin.ts_0")
        expected_next = QCJob(
            qchem_command="qchem -slurm",
            max_cores=32,
            multimode="openmp",
            input_file="mol.qin",
            output_file="mol.qout",
            suffix=".freq_0",
            save_scratch=True,
            backup=False,
        ).as_dict()
        assert next(job).as_dict() == expected_next
        assert (
            QCInput.from_file(f"{TEST_DIR}/fftsopt_freqfirst/mol.qin.freq_0").as_dict()
            == QCInput.from_file(f"{SCR_DIR}/mol.qin").as_dict()
        )
        shutil.copyfile(f"{SCR_DIR}/mol.qin", f"{SCR_DIR}/mol.qin.freq_0")
        with pytest.raises(StopIteration):
            next(job)


@skip_if_no_openbabel
class TSFFFreqFirstMultipleCyclesTest(TestCase):
    def setUp(self) -> None:
        os.makedirs(f"{SCR_DIR}/scratch", exist_ok=True)
        shutil.copyfile(f"{TEST_DIR}/fftsopt_multiple_cycles/mol.qin.orig", f"{SCR_DIR}/mol.qin")
        shutil.copyfile(f"{TEST_DIR}/fftsopt_multiple_cycles/mol.qin.freq_pre", f"{SCR_DIR}/mol.qin.freq_pre")
        shutil.copyfile(f"{TEST_DIR}/fftsopt_multiple_cycles/mol.qout.freq_pre", f"{SCR_DIR}/mol.qout.freq_pre")
        shutil.copyfile(f"{TEST_DIR}/fftsopt_multiple_cycles/mol.qout.ts_0", f"{SCR_DIR}/mol.qout.ts_0")
        shutil.copyfile(f"{TEST_DIR}/fftsopt_multiple_cycles/mol.qout.freq_0", f"{SCR_DIR}/mol.qout.freq_0")
        shutil.copyfile(f"{TEST_DIR}/fftsopt_multiple_cycles/mol.qout.ts_1", f"{SCR_DIR}/mol.qout.ts_1")
        shutil.copyfile(f"{TEST_DIR}/fftsopt_multiple_cycles/mol.qout.freq_1", f"{SCR_DIR}/mol.qout.freq_1")
        os.chdir(SCR_DIR)

    def tearDown(self) -> None:
        os.chdir(CWD)
        shutil.rmtree(SCR_DIR)

    def test_OptFF(self) -> None:
        job = QCJob.opt_with_frequency_flattener(
            qchem_command="qchem -slurm",
            max_cores=32,
            input_file="mol.qin",
            output_file="mol.qout",
            linked=True,
            transition_state=True,
            freq_before_opt=True,
        )
        expected_next = QCJob(
            qchem_command="qchem -slurm",
            max_cores=32,
            multimode="openmp",
            input_file="mol.qin",
            output_file="mol.qout",
            suffix=".freq_pre",
            save_scratch=True,
            backup=True,
        ).as_dict()
        assert next(job).as_dict() == expected_next
        expected_next = QCJob(
            qchem_command="qchem -slurm",
            max_cores=32,
            multimode="openmp",
            input_file="mol.qin",
            output_file="mol.qout",
            suffix=".ts_0",
            save_scratch=True,
            backup=False,
        ).as_dict()
        assert next(job).as_dict() == expected_next
        assert (
            QCInput.from_file(f"{TEST_DIR}/fftsopt_multiple_cycles/mol.qin.ts_0").as_dict()
            == QCInput.from_file(f"{SCR_DIR}/mol.qin").as_dict()
        )
        shutil.copyfile(f"{SCR_DIR}/mol.qin", f"{SCR_DIR}/mol.qin.ts_0")
        expected_next = QCJob(
            qchem_command="qchem -slurm",
            max_cores=32,
            multimode="openmp",
            input_file="mol.qin",
            output_file="mol.qout",
            suffix=".freq_0",
            save_scratch=True,
            backup=False,
        ).as_dict()
        assert next(job).as_dict() == expected_next
        assert (
            QCInput.from_file(f"{TEST_DIR}/fftsopt_multiple_cycles/mol.qin.freq_0").as_dict()
            == QCInput.from_file(f"{SCR_DIR}/mol.qin").as_dict()
        )
        shutil.copyfile(f"{SCR_DIR}/mol.qin", f"{SCR_DIR}/mol.qin.freq_0")
        expected_next = QCJob(
            qchem_command="qchem -slurm",
            max_cores=32,
            multimode="openmp",
            input_file="mol.qin",
            output_file="mol.qout",
            suffix=".ts_1",
            save_scratch=True,
            backup=False,
        ).as_dict()
        assert next(job).as_dict() == expected_next
        assert (
            QCInput.from_file(f"{TEST_DIR}/fftsopt_multiple_cycles/mol.qin.ts_1").as_dict()
            == QCInput.from_file(f"{SCR_DIR}/mol.qin").as_dict()
        )
        shutil.copyfile(f"{SCR_DIR}/mol.qin", f"{SCR_DIR}/mol.qin.ts_1")
        expected_next = QCJob(
            qchem_command="qchem -slurm",
            max_cores=32,
            multimode="openmp",
            input_file="mol.qin",
            output_file="mol.qout",
            suffix=".freq_1",
            save_scratch=True,
            backup=False,
        ).as_dict()
        assert next(job).as_dict() == expected_next
        assert (
            QCInput.from_file(f"{TEST_DIR}/fftsopt_multiple_cycles/mol.qin.freq_1").as_dict()
            == QCInput.from_file(f"{SCR_DIR}/mol.qin").as_dict()
        )
        shutil.copyfile(f"{SCR_DIR}/mol.qin", f"{SCR_DIR}/mol.qin.freq_1")

        with pytest.raises(StopIteration):
            next(job)<|MERGE_RESOLUTION|>--- conflicted
+++ resolved
@@ -778,11 +778,7 @@
             QCInput.from_file(f"{TEST_DIR}/5690_frag18/mol.qin.freq_2").as_dict()
             == QCInput.from_file(os.path.join(SCR_DIR, "mol.qin")).as_dict()
         )
-<<<<<<< HEAD
-        with pytest.raises(ValueError, match=r"ERROR: Can't deal with multiple neg frequencies yet! Exiting..."):
-=======
         with pytest.raises(ValueError, match=r"ERROR: Can't deal with multiple neg frequencies yet! Exiting\.\.\."):
->>>>>>> 312d4cff
             next(job)
 
 
